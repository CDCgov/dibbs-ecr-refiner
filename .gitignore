--- conflicted
+++ resolved
@@ -39,13 +39,10 @@
 # Local testing
 .scratch
 
+# Playwright
 test-results/
 playwright-report/
+client/e2e/downloads/
 
-<<<<<<< HEAD
-e2e/downloads/
-
-.structurizr/
-=======
-client/e2e/downloads/
->>>>>>> 4bb34fd3
+# Structurizr
+.structurizr/