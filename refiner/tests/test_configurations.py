from unittest.mock import AsyncMock
from uuid import UUID

import pytest
import pytest_asyncio
from httpx import ASGITransport, AsyncClient

from app.api.auth.middleware import get_logged_in_user
from app.api.v1.configurations import (
    GetConfigurationsResponse,
)
from app.db.conditions.model import DbCondition
from app.db.configurations.model import DbConfiguration, DbConfigurationCustomCode
from app.db.users.model import DbUser
from app.main import app

# User info
TEST_SESSION_TOKEN = "test-token"


@pytest_asyncio.fixture
async def authed_client(mock_logged_in_user, mock_db_functions):
    """
    Mock an authenticated client.
    """
    transport = ASGITransport(app=app)
    async with AsyncClient(transport=transport, base_url="http://testserver") as client:
        client.cookies.update({"refiner-session": TEST_SESSION_TOKEN})
        yield client


@pytest.fixture(autouse=True)
def mock_logged_in_user():
    """
    Mock the logged-in user dependency
    """

    def mock_user():
        return {
            "id": "5deb43c2-6a82-4052-9918-616e01d255c7",
            "username": "tester",
            "email": "tester@test.com",
            "jurisdiction_id": "JD-1",
        }

    app.dependency_overrides[get_logged_in_user] = mock_user
    yield
    app.dependency_overrides.pop(get_logged_in_user, None)


@pytest.fixture(autouse=True)
def mock_db_functions(monkeypatch):
    """
    Mock return values of the `_db` functions called by the routes.
    """
    # Mock get_user_by_id_db
    user_mock = DbUser(
        id="5deb43c2-6a82-4052-9918-616e01d255c7",
        username="tester",
        email="tester@test.com",
        jurisdiction_id="JD-1",
    )
    monkeypatch.setattr(
        "app.api.v1.configurations.get_user_by_id_db", AsyncMock(return_value=user_mock)
    )

    # Mock get_configurations_db
    config_mock = GetConfigurationsResponse(
        id=UUID("b3096f08-8cf4-4276-a1e9-03634c9f618b"),
        name="Config A",
        is_active=False,
    )
    monkeypatch.setattr(
        "app.api.v1.configurations.get_configurations_db",
        AsyncMock(return_value=[config_mock]),
    )

    # Mock get_configuration_by_id_db
    config_by_id_mock = DbConfiguration(
        id=UUID("11111111-1111-1111-1111-111111111111"),
        family_id=1,
        jurisdiction_id="SDDH",
        name="test config",
        description="test config desc",
        included_conditions=[],
        loinc_codes_additions=[],
        snomed_codes_additions=[],
        icd10_codes_additions=[],
        rxnorm_codes_additions=[],
        custom_codes=[],
        sections_to_include=[],
        cloned_from_configuration_id=None,
    )
    # Mock adding custom code to a config
    custom_code_config_mock = config_by_id_mock.model_copy(
        update={
            "custom_codes": [
                {"code": "test-code", "name": "test-name", "system": "LOINC"}
            ],
        }
    )
    monkeypatch.setattr(
        "app.api.v1.configurations.get_configuration_by_id_db",
        AsyncMock(return_value=config_by_id_mock),
    )

    # Mock is_config_valid_to_insert_db
    monkeypatch.setattr(
        "app.api.v1.configurations.is_config_valid_to_insert_db",
        AsyncMock(return_value=True),
    )

    # Mock insert_configuration_db
    new_config_mock = GetConfigurationsResponse(
        id=UUID("33333333-3333-3333-3333-333333333333"),
        name="New Config",
        is_active=False,
    )
    monkeypatch.setattr(
        "app.api.v1.configurations.insert_configuration_db",
        AsyncMock(return_value=new_config_mock),
    )

    # Mock get_condition_by_id_db
    condition_mock = DbCondition(
        id=UUID("22222222-2222-2222-2222-222222222222"),
        display_name="Condition A",
        canonical_url="url-1",
        version="2.0.0",
    )
    monkeypatch.setattr(
        "app.api.v1.configurations.get_condition_by_id_db",
        AsyncMock(return_value=condition_mock),
    )

    # Mock associate_condition_codeset_with_configuration_db
    assoc_condition = AsyncMock()
    assoc_condition.canonical_url = "url-1"
    assoc_condition.version = "2.0.0"

    updated_config_mock = AsyncMock()
    updated_config_mock.id = UUID("33333333-3333-3333-3333-333333333333")
    updated_config_mock.included_conditions = [assoc_condition]

    monkeypatch.setattr(
        "app.api.v1.configurations.associate_condition_codeset_with_configuration_db",
        AsyncMock(return_value=updated_config_mock),
    )

<<<<<<< HEAD
    # Mock disassociate_condition_codeset_with_configuration_db
    updated_config_mock_disassoc = AsyncMock()
    updated_config_mock_disassoc.id = UUID("33333333-3333-3333-3333-333333333333")
    updated_config_mock_disassoc.included_conditions = []

    monkeypatch.setattr(
        "app.api.v1.configurations.disassociate_condition_codeset_with_configuration_db",
        AsyncMock(return_value=updated_config_mock_disassoc),
    )

    # Total counts
    DbTotalConditionCodeCount(
        condition_id=UUID("22222222-2222-2222-2222-222222222222"),
        display_name="Condition A",
        total_codes=3,
    )
=======
>>>>>>> 28a661c6
    monkeypatch.setattr(
        "app.api.v1.configurations.get_total_condition_code_counts_by_configuration_db",
        AsyncMock(return_value=updated_config_mock),
    )

    # Mock adding custom code to a config
    custom_code_config_mock = config_by_id_mock.model_copy(
        update={
            "custom_codes": [
                DbConfigurationCustomCode(
                    code="test-code", name="test-name", system="LOINC"
                )
            ],
        }
    )
    monkeypatch.setattr(
        "app.api.v1.configurations.add_custom_code_to_configuration_db",
        AsyncMock(return_value=custom_code_config_mock),
    )

    # Mock deleting a custom code from a config
    custom_code_deletion_mock = custom_code_config_mock.model_copy(
        update={
            "custom_codes": [],
        }
    )
    monkeypatch.setattr(
        "app.api.v1.configurations.delete_custom_code_from_configuration_db",
        AsyncMock(return_value=custom_code_deletion_mock),
    )

    # Mock editing a custom code from a config
    monkeypatch.setattr(
        "app.api.v1.configurations.get_configuration_by_id_db",
        AsyncMock(return_value=custom_code_config_mock),
    )
    custom_code_edit_mock = custom_code_config_mock.model_copy(
        update={
            "custom_codes": [
                DbConfigurationCustomCode(
                    code="edited-code", name="test-name", system="SNOMED"
                )
            ],
        }
    )
    monkeypatch.setattr(
        "app.api.v1.configurations.edit_custom_code_from_configuration_db",
        AsyncMock(return_value=custom_code_edit_mock),
    )

    yield


@pytest.mark.asyncio
async def test_get_configurations_returns_list(authed_client):
    response = await authed_client.get("/api/v1/configurations/")
    assert response.status_code == 200
    data = response.json()
    assert isinstance(data, list)
    assert data[0]["name"] == "Config A"


@pytest.mark.asyncio
async def test_create_configuration_success(authed_client):
    payload = {"condition_id": "22222222-2222-2222-2222-222222222222"}
    response = await authed_client.post("/api/v1/configurations/", json=payload)
    assert response.status_code == 200
    data = response.json()
    assert data["name"] == "New Config"


@pytest.mark.asyncio
async def test_get_configuration_by_id(authed_client):
    config_id = "11111111-1111-1111-1111-111111111111"
    response = await authed_client.get(f"/api/v1/configurations/{config_id}")
    assert response.status_code == 200
    data = response.json()
    assert data["display_name"] == "test config"


@pytest.mark.asyncio
async def test_associate_codeset_with_configuration(authed_client):
    config_id = "33333333-3333-3333-3333-333333333333"
    payload = {"condition_id": "22222222-2222-2222-2222-222222222222"}
    response = await authed_client.put(
        f"/api/v1/configurations/{config_id}/code-sets", json=payload
    )
    assert response.status_code == 200
    data = response.json()
    assert len(data["included_conditions"]) == 1
    assert data["included_conditions"][0]["canonical_url"] == "url-1"


@pytest.mark.asyncio
<<<<<<< HEAD
async def test_disassociate_codeset_with_configuration(authed_client):
    config_id = "33333333-3333-3333-3333-333333333333"
    payload = {"condition_id": "22222222-2222-2222-2222-222222222222"}
    response = await authed_client.request(
        "DELETE",
        f"/api/v1/configurations/{config_id}/code-sets/{payload['condition_id']}",
        headers={"Content-Type": "application/json"},
    )
    assert response.status_code == 200
    data = response.json()
    # After disassociation, included_conditions should be empty or not contain the removed condition
    included_conditions = data.get("included_conditions", [])
    assert isinstance(included_conditions, list)
    assert all(
        c.get("canonical_url") != "url-1" or c.get("version") != "2.0.0"
        for c in included_conditions
    )
=======
async def test_add_custom_code_to_configuration(authed_client):
    config_id = "11111111-1111-1111-1111-111111111111"
    payload = {"code": "test-code", "name": "test-name", "system": "loinc"}
    response = await authed_client.post(
        f"/api/v1/configurations/{config_id}/custom-codes", json=payload
    )
    assert response.status_code == 200
    data = response.json()
    assert len(data["custom_codes"]) == 1
    assert data["custom_codes"][0]["code"] == "test-code"
    assert data["custom_codes"][0]["system"] == "LOINC"


@pytest.mark.asyncio
async def test_delete_custom_code_from_configuration(authed_client):
    config_id = "11111111-1111-1111-1111-111111111111"
    system = "LOINC"
    code = "test-code"

    response = await authed_client.delete(
        f"/api/v1/configurations/{config_id}/custom-codes/{system}/{code}"
    )
    assert response.status_code == 200
    data = response.json()
    assert len(data["custom_codes"]) == 0


@pytest.mark.asyncio
async def test_edit_custom_code_from_configuration(authed_client):
    config_id = "11111111-1111-1111-1111-111111111111"

    payload = {
        "code": "test-code",
        "system": "loinc",
        "new_code": "edited-code",
        "new_system": "snomed",
        "new_name": "test-name",
    }

    response = await authed_client.put(
        f"/api/v1/configurations/{config_id}/custom-codes", json=payload
    )
    assert response.status_code == 200
    data = response.json()
    assert len(data["custom_codes"]) == 1
    assert data["custom_codes"][0]["code"] == "edited-code"
    assert data["custom_codes"][0]["system"] == "SNOMED"
>>>>>>> 28a661c6
<|MERGE_RESOLUTION|>--- conflicted
+++ resolved
@@ -147,7 +147,6 @@
         AsyncMock(return_value=updated_config_mock),
     )
 
-<<<<<<< HEAD
     # Mock disassociate_condition_codeset_with_configuration_db
     updated_config_mock_disassoc = AsyncMock()
     updated_config_mock_disassoc.id = UUID("33333333-3333-3333-3333-333333333333")
@@ -156,19 +155,6 @@
     monkeypatch.setattr(
         "app.api.v1.configurations.disassociate_condition_codeset_with_configuration_db",
         AsyncMock(return_value=updated_config_mock_disassoc),
-    )
-
-    # Total counts
-    DbTotalConditionCodeCount(
-        condition_id=UUID("22222222-2222-2222-2222-222222222222"),
-        display_name="Condition A",
-        total_codes=3,
-    )
-=======
->>>>>>> 28a661c6
-    monkeypatch.setattr(
-        "app.api.v1.configurations.get_total_condition_code_counts_by_configuration_db",
-        AsyncMock(return_value=updated_config_mock),
     )
 
     # Mock adding custom code to a config
@@ -260,7 +246,6 @@
 
 
 @pytest.mark.asyncio
-<<<<<<< HEAD
 async def test_disassociate_codeset_with_configuration(authed_client):
     config_id = "33333333-3333-3333-3333-333333333333"
     payload = {"condition_id": "22222222-2222-2222-2222-222222222222"}
@@ -278,7 +263,9 @@
         c.get("canonical_url") != "url-1" or c.get("version") != "2.0.0"
         for c in included_conditions
     )
-=======
+
+
+@pytest.mark.asyncio
 async def test_add_custom_code_to_configuration(authed_client):
     config_id = "11111111-1111-1111-1111-111111111111"
     payload = {"code": "test-code", "name": "test-name", "system": "loinc"}
@@ -325,5 +312,4 @@
     data = response.json()
     assert len(data["custom_codes"]) == 1
     assert data["custom_codes"][0]["code"] == "edited-code"
-    assert data["custom_codes"][0]["system"] == "SNOMED"
->>>>>>> 28a661c6
+    assert data["custom_codes"][0]["system"] == "SNOMED"