import os
from datetime import date
from io import BytesIO
from logging import Logger
from uuid import UUID

import boto3
from botocore.client import Config
from botocore.exceptions import ClientError

from ...core.config import ENVIRONMENT

uploaded_artifact_bucket_name = ENVIRONMENT["S3_UPLOADED_FILES_BUCKET_NAME"]

config = Config(signature_version="s3v4")

# create separate clients for internal and external communication
# that way the process will be entirely docker-compose driven
# and we won't need any condition control flow here
s3_client_internal = boto3.client(
    "s3",
    region_name=ENVIRONMENT["AWS_REGION"],
    aws_access_key_id=ENVIRONMENT["AWS_ACCESS_KEY_ID"],
    aws_secret_access_key=ENVIRONMENT["AWS_SECRET_ACCESS_KEY"],
<<<<<<< HEAD
    endpoint_url=os.getenv("S3_ENDPOINT_URL_INTERNAL"),
    config=config,
)

s3_client_external = boto3.client(
    "s3",
    region_name=ENVIRONMENT["AWS_REGION"],
    aws_access_key_id=ENVIRONMENT["AWS_ACCESS_KEY_ID"],
    aws_secret_access_key=ENVIRONMENT["AWS_SECRET_ACCESS_KEY"],
    endpoint_url=os.getenv("S3_ENDPOINT_URL_EXTERNAL"),
=======
    endpoint_url=os.getenv(
        "S3_ENDPOINT_URL"
    ),  # Only needed for local dev to connect to localstack
>>>>>>> 10997c0f
    config=config,
)


def upload_refined_ecr(
    user_id: UUID, file_buffer: BytesIO, filename: str, logger: Logger
) -> str:
    """
    Uploads a refined ZIP file to AWS S3 and provides the uploader with a pre-signed link.

    Args:
        user_id (UUID): Logged-in user ID
        file_buffer (BytesIO): ZIP file in memory
        filename (str): The filename that will be written to S3
        logger (Logger): The standard logger

    Returns:
        str: The pre-signed S3 URL to download the uploaded file
    """

    expires = 3600  # 1 hour

    try:
        today = date.today().isoformat()  # YYYY-MM-DD
        key = f"refiner-test-suite/{today}/{user_id}/{filename}"

        s3_client_internal.upload_fileobj(
            file_buffer, uploaded_artifact_bucket_name, key
        )

        presigned_url = s3_client_external.generate_presigned_url(
            "get_object",
            Params={"Bucket": uploaded_artifact_bucket_name, "Key": key},
            ExpiresIn=expires,
        )

        # presigned_url = presigned_url.replace("localstack:4566", "localhost:4566")

        return presigned_url

    except ClientError as e:
        logger.error(
            "Attempted refined file upload to S3 failed",
            extra={
                "error": str(e),
                "bucket": uploaded_artifact_bucket_name,
                "key": key,
                "user_id": user_id,
            },
        )
        return ""<|MERGE_RESOLUTION|>--- conflicted
+++ resolved
@@ -22,7 +22,6 @@
     region_name=ENVIRONMENT["AWS_REGION"],
     aws_access_key_id=ENVIRONMENT["AWS_ACCESS_KEY_ID"],
     aws_secret_access_key=ENVIRONMENT["AWS_SECRET_ACCESS_KEY"],
-<<<<<<< HEAD
     endpoint_url=os.getenv("S3_ENDPOINT_URL_INTERNAL"),
     config=config,
 )
@@ -33,12 +32,6 @@
     aws_access_key_id=ENVIRONMENT["AWS_ACCESS_KEY_ID"],
     aws_secret_access_key=ENVIRONMENT["AWS_SECRET_ACCESS_KEY"],
     endpoint_url=os.getenv("S3_ENDPOINT_URL_EXTERNAL"),
-=======
-    endpoint_url=os.getenv(
-        "S3_ENDPOINT_URL"
-    ),  # Only needed for local dev to connect to localstack
->>>>>>> 10997c0f
-    config=config,
 )
 
 
@@ -74,8 +67,6 @@
             ExpiresIn=expires,
         )
 
-        # presigned_url = presigned_url.replace("localstack:4566", "localhost:4566")
-
         return presigned_url
 
     except ClientError as e:
