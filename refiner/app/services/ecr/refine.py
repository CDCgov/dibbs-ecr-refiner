from ...core.exceptions import SectionValidationError
from ...core.models.types import XMLFiles
from ...db.conditions.db import get_conditions_by_child_rsg_snomed_codes
from ...db.pool import AsyncDatabaseConnection
from ..file_io import read_json_asset
from ..terminology import (
    ConditionPayload,
    ProcessedCondition,
)
from .models import RefinedDocument
from .process_eicr import build_condition_eicr_pairs, refine_eicr
from .process_rr import process_rr

# NOTE:
# CONSTANTS AND CONFIGURATION
# =============================================================================

# read json that contains details for refining and is the base of what drives `refine`
REFINER_DETAILS = read_json_asset("refiner_details.json")

# NOTE:
# PUBLIC API FUNCTIONS
# =============================================================================


def validate_sections_to_include(
    sections_to_include: str | None,
) -> list[str] | None:
    """
    Validates section codes from query parameter.

    Args:
        sections_to_include: Comma-separated section codes

    Returns:
        list[str] | None: List of validated section codes, or None if no sections provided

    Raises:
        SectionValidationError: If any section code is invalid
    """

    if sections_to_include is None:
        return None

    sections = [s.strip() for s in sections_to_include.split(",") if s.strip()]
    valid_sections = set(REFINER_DETAILS["sections"].keys())

    invalid_sections = [s for s in sections if s not in valid_sections]
    if invalid_sections:
        raise SectionValidationError(
            message=f"Invalid section codes: {', '.join(invalid_sections)}",
            details={
                "invalid_sections": invalid_sections,
                "valid_sections": list(valid_sections),
            },
        )
    return sections


async def refine(
    original_xml: XMLFiles,
    db: AsyncDatabaseConnection,
    jurisdiction_id: str,
    sections_to_include: list[str] | None = None,
) -> list[RefinedDocument]:
    """
    Orchestrates the eICR refinement process.

    This is the primary entry point for the eICR refinement process. It takes an eICR/RR pair,
    processes them, and produces a list of refined eICR documents—one for each reportable condition found.

    Args:
        original_xml: An eICR/RR pair.
        db: An established async DB connection to use.
        jurisdiction_id: The ID of the jurisdiction to fetch configurations for.
        sections_to_include: Optional list of section LOINC codes to preserve as-is.

    Returns:
        A list of `RefinedDocument` objects.
    """

    # STEP 1: process the RR to find all reportable conditions
    rr_results = process_rr(original_xml)
    reportable_conditions = rr_results["reportable_conditions"]

    # STEP 2: create isolated XML object pairs for each condition to ensure
    # that the refinement of one document doesn't affect another
    condition_eicr_pairs = build_condition_eicr_pairs(
        original_xml, reportable_conditions
    )

    refined_eicrs = []
    for condition, condition_specific_xml_pair in condition_eicr_pairs:
        # STEP 3: fetch all relevant DbCondition objects from the database using the code from the RR
        db_conditions = await get_conditions_by_child_rsg_snomed_codes(
            db, [condition.code]
        )

        # STEP 4: create the ProcessedCondition object using the Payload -> Processed pattern
        # this transforms the raw database models into a simple set of codes
        condition_payload = ConditionPayload(conditions=db_conditions)
        processed_condition = ProcessedCondition.from_payload(condition_payload)

        # TODO: implement configuration-based refinement next.
        # * this will involve fetching a jurisdiction-specific configuration for the condition
        #   and creating a ProcessedConfiguration object to be used in the refinement process
        processed_configuration = None

<<<<<<< HEAD
        refined_eicrs.append(
            RefinedDocument(reportable_condition=condition, refined_eicr=refined_eicr)
        )

    return refined_eicrs


def get_file_size_reduction_percentage(unrefined_eicr: str, refined_eicr: str) -> int:
    """
    Given an unrefined document eICR document and a refined eICR document, calculate the percentage in which the file size was reduced post-refinement.

    Args:
        unrefined_eicr (str): An unrefined eICR XML document
        refined_eicr (str): A refined eICR XML document

    Returns:
        int: Integer representing the percentage in which the file size was reduced.
    """

    unrefined_bytes = len(unrefined_eicr.encode("utf-8"))
    refined_bytes = len(refined_eicr.encode("utf-8"))

    if unrefined_bytes == 0:
        return 0

    percent_diff = (unrefined_bytes - refined_bytes) / unrefined_bytes * 100
    return round(percent_diff)


async def refine_async(
    original_xml: XMLFiles,
    db: AsyncDatabaseConnection,
    additional_condition_codes: str | None = None,
    sections_to_include: list[str] | None = None,
) -> list[RefinedDocument]:
    """
    Async version of `refine_sync`. This should be called when refining documents in FastAPI handlers.
    """
    # Process RR and find conditions
    rr_results = process_rr(original_xml)
    reportable_conditions = rr_results["reportable_conditions"]

    # create condition-eICR pairs with XMLFiles objects
    condition_eicr_pairs = build_condition_eicr_pairs(
        original_xml, reportable_conditions
    )

    refined_eicrs = []
    for pair in condition_eicr_pairs:
        condition, condition_specific_xml_pair = pair

        # Combine codes found in the RR + additional codes
        condition_codes = (
            f"{condition.code}," + additional_condition_codes
            if additional_condition_codes is not None
            else condition.code
        )

        # Generate xpaths based on condition codes
        # DATA: Needs an ASYNC db connection
        processed_groupers = await get_processed_groupers_from_condition_codes_async(
            condition_codes, db
        )
        condition_codes_xpath = get_condition_codes_xpath(processed_groupers)

        # refine the eICR for this specific condition code.
        refined_eicr = _refine_eicr(
=======
        # STEP 5: call the eICR refiner with the final processed objects
        # the refiner can now work with the clean data without needing to know how it was assembled
        refined_eicr_str = refine_eicr(
>>>>>>> 173c0f79
            xml_files=condition_specific_xml_pair,
            processed_condition=processed_condition,
            processed_configuration=processed_configuration,
            sections_to_include=sections_to_include,
        )

        # STEP 6: assemble the final refined document object and add it to the results
        refined_eicrs.append(
            RefinedDocument(
                reportable_condition=condition, refined_eicr=refined_eicr_str
            )
        )

    return refined_eicrs<|MERGE_RESOLUTION|>--- conflicted
+++ resolved
@@ -57,6 +57,27 @@
     return sections
 
 
+def get_file_size_reduction_percentage(unrefined_eicr: str, refined_eicr: str) -> int:
+    """
+    Given an unrefined document eICR document and a refined eICR document, calculate the percentage in which the file size was reduced post-refinement.
+
+    Args:
+        unrefined_eicr (str): An unrefined eICR XML document
+        refined_eicr (str): A refined eICR XML document
+    Returns:
+        int: Integer representing the percentage in which the file size was reduced.
+    """
+
+    unrefined_bytes = len(unrefined_eicr.encode("utf-8"))
+    refined_bytes = len(refined_eicr.encode("utf-8"))
+
+    if unrefined_bytes == 0:
+        return 0
+
+    percent_diff = (unrefined_bytes - refined_bytes) / unrefined_bytes * 100
+    return round(percent_diff)
+
+
 async def refine(
     original_xml: XMLFiles,
     db: AsyncDatabaseConnection,
@@ -106,79 +127,9 @@
         #   and creating a ProcessedConfiguration object to be used in the refinement process
         processed_configuration = None
 
-<<<<<<< HEAD
-        refined_eicrs.append(
-            RefinedDocument(reportable_condition=condition, refined_eicr=refined_eicr)
-        )
-
-    return refined_eicrs
-
-
-def get_file_size_reduction_percentage(unrefined_eicr: str, refined_eicr: str) -> int:
-    """
-    Given an unrefined document eICR document and a refined eICR document, calculate the percentage in which the file size was reduced post-refinement.
-
-    Args:
-        unrefined_eicr (str): An unrefined eICR XML document
-        refined_eicr (str): A refined eICR XML document
-
-    Returns:
-        int: Integer representing the percentage in which the file size was reduced.
-    """
-
-    unrefined_bytes = len(unrefined_eicr.encode("utf-8"))
-    refined_bytes = len(refined_eicr.encode("utf-8"))
-
-    if unrefined_bytes == 0:
-        return 0
-
-    percent_diff = (unrefined_bytes - refined_bytes) / unrefined_bytes * 100
-    return round(percent_diff)
-
-
-async def refine_async(
-    original_xml: XMLFiles,
-    db: AsyncDatabaseConnection,
-    additional_condition_codes: str | None = None,
-    sections_to_include: list[str] | None = None,
-) -> list[RefinedDocument]:
-    """
-    Async version of `refine_sync`. This should be called when refining documents in FastAPI handlers.
-    """
-    # Process RR and find conditions
-    rr_results = process_rr(original_xml)
-    reportable_conditions = rr_results["reportable_conditions"]
-
-    # create condition-eICR pairs with XMLFiles objects
-    condition_eicr_pairs = build_condition_eicr_pairs(
-        original_xml, reportable_conditions
-    )
-
-    refined_eicrs = []
-    for pair in condition_eicr_pairs:
-        condition, condition_specific_xml_pair = pair
-
-        # Combine codes found in the RR + additional codes
-        condition_codes = (
-            f"{condition.code}," + additional_condition_codes
-            if additional_condition_codes is not None
-            else condition.code
-        )
-
-        # Generate xpaths based on condition codes
-        # DATA: Needs an ASYNC db connection
-        processed_groupers = await get_processed_groupers_from_condition_codes_async(
-            condition_codes, db
-        )
-        condition_codes_xpath = get_condition_codes_xpath(processed_groupers)
-
-        # refine the eICR for this specific condition code.
-        refined_eicr = _refine_eicr(
-=======
         # STEP 5: call the eICR refiner with the final processed objects
         # the refiner can now work with the clean data without needing to know how it was assembled
         refined_eicr_str = refine_eicr(
->>>>>>> 173c0f79
             xml_files=condition_specific_xml_pair,
             processed_condition=processed_condition,
             processed_configuration=processed_configuration,
