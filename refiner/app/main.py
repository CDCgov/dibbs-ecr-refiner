import asyncio
<<<<<<< HEAD
import json
=======
import time
import uuid
from collections.abc import Awaitable, Callable
>>>>>>> 1c62d3a6
from contextlib import asynccontextmanager
from datetime import UTC
from datetime import datetime as dt
from pathlib import Path

from fastapi import APIRouter, Depends, FastAPI, Request, Response, status
from fastapi.encoders import jsonable_encoder
from fastapi.middleware.cors import CORSMiddleware
from fastapi.responses import JSONResponse
from fastapi.staticfiles import StaticFiles
from starlette.middleware.sessions import SessionMiddleware

from .api.auth.config import get_session_secret_key
from .api.auth.handlers import auth_router
from .api.auth.middleware import get_logged_in_user
from .api.auth.session import run_expired_session_cleanup_task
from .api.middleware.spa import SPAFallbackMiddleware
from .api.v1.demo import run_expired_file_cleanup_task
from .api.v1.v1_router import router as v1_router
from .core.app.base import BaseService
from .core.app.openapi import create_custom_openapi
from .core.config import ENVIRONMENT
from .db.pool import AsyncDatabaseConnection, db, get_db
from .services.logger import get_logger, set_request_id, setup_logger

# create router
router = APIRouter(prefix="/api")

# Public routes
router.include_router(auth_router)

# Private routes
router.include_router(v1_router, dependencies=[Depends(get_logged_in_user)])


# define health check endpoint at the service level
@router.get("/healthcheck", tags=["internal"], include_in_schema=False)
async def health_check(
    db: AsyncDatabaseConnection = Depends(get_db),
) -> JSONResponse:
    """
    Check service health status.

    Returns:
        JSONResponse: Service status response:
            - {"status": "OK", "db": "OK"} with HTTP 200 if service is healthy
            - {"status": "FAIL", "db": "FAIL"} with HTTP 503 if service
              database connection cannot be made
    """

    try:
        async with db.get_cursor() as cursor:
            await cursor.execute("SELECT 1")
            return JSONResponse(
                status_code=status.HTTP_200_OK,
                content=jsonable_encoder({"status": "OK", "db": "OK"}),
            )
    except Exception:
        return JSONResponse(
            status_code=status.HTTP_503_SERVICE_UNAVAILABLE,
            content=jsonable_encoder({"status": "FAIL", "db": "FAIL"}),
        )


@asynccontextmanager
<<<<<<< HEAD
async def _lifespan(app: FastAPI):
    # Write OpenAPI doc
    if ENVIRONMENT["ENV"] == "local":
        schema = create_custom_openapi(app)
        with open("openapi.json", "w") as f:
            json.dump(schema, f)
=======
async def _lifespan(_: FastAPI):
    # Setup logging
    setup_logger()
    logger = get_logger()
>>>>>>> 1c62d3a6
    # Start the DB connection
    await db.connect()
    logger.info("Database pool opened", extra={"db_pool_stats": db.get_stats()})
    # Start the cleanup tasks in the background
    asyncio.create_task(run_expired_file_cleanup_task())
    asyncio.create_task(run_expired_session_cleanup_task(logger))
    yield
    # Release the DB connection
    await db.close()
    logger.info("Database pool closed")


# Instantiate FastAPI via DIBBs' BaseService class
app = BaseService(
    service_name="Message Refiner",
    service_path="/refiner",
    description_path=Path(__file__).parent.parent / "README.md",
    include_health_check_endpoint=False,
    openapi_url="/api/openapi.json",
    lifespan=_lifespan,
).start()

# set service_path in app state
# add open api configuration
app.state.service_path = "/api"
app.openapi = lambda: create_custom_openapi(app)  # type: ignore

# include the router in the app
app.include_router(router)
app.mount(
    "/dist",
    StaticFiles(directory="dist", html=True, check_dir=ENVIRONMENT["ENV"] == "prod"),
    name="dist",
)

if ENVIRONMENT["ENV"] == "local":
    app.add_middleware(
        CORSMiddleware,
        allow_origins=["http://localhost:8081"],  # Client dev server
        allow_credentials=True,  # Allow sending session cookies
        allow_methods=["*"],  # Allow all HTTP methods (GET, POST, etc.)
        allow_headers=["*"],  # Allow all headers (Authorization, Content-Type, etc.)
    )
app.add_middleware(SPAFallbackMiddleware)
app.add_middleware(SessionMiddleware, secret_key=get_session_secret_key())


@app.middleware("http")
async def log_request(
    request: Request, call_next: Callable[[Request], Awaitable[Response]]
) -> Response:
    """
    Middleware to log details about a request.

    Args:
        request (Request): The incoming request
        call_next (Callable[[Request], Awaitable[Response]): Continue the path of the original request

    Returns:
        Response: The response of the original request
    """
    request_id = uuid.uuid4()
    set_request_id(request_id)
    logger = get_logger()
    start = time.time()

    logger.info(
        "Request start",
        extra={
            "request_id": request_id,
            "path": request.url.path,
            "method": request.method,
            "timestamp": dt.now(UTC).isoformat(),
        },
    )

    response = await call_next(request)

    duration_ms = (time.time() - start) * 1000

    logger.info(
        "Request end",
        extra={
            "request_id": request_id,
            "path": request.url.path,
            "status_code": response.status_code,
            "method": request.method,
            "timestamp": dt.now(UTC).isoformat(),
            "duration_ms": round(duration_ms, 2),
        },
    )
    return response<|MERGE_RESOLUTION|>--- conflicted
+++ resolved
@@ -1,11 +1,8 @@
 import asyncio
-<<<<<<< HEAD
 import json
-=======
 import time
 import uuid
 from collections.abc import Awaitable, Callable
->>>>>>> 1c62d3a6
 from contextlib import asynccontextmanager
 from datetime import UTC
 from datetime import datetime as dt
@@ -71,19 +68,15 @@
 
 
 @asynccontextmanager
-<<<<<<< HEAD
 async def _lifespan(app: FastAPI):
     # Write OpenAPI doc
     if ENVIRONMENT["ENV"] == "local":
         schema = create_custom_openapi(app)
         with open("openapi.json", "w") as f:
             json.dump(schema, f)
-=======
-async def _lifespan(_: FastAPI):
     # Setup logging
     setup_logger()
     logger = get_logger()
->>>>>>> 1c62d3a6
     # Start the DB connection
     await db.connect()
     logger.info("Database pool opened", extra={"db_pool_stats": db.get_stats()})
