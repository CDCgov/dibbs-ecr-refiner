--- conflicted
+++ resolved
@@ -1,9 +1,6 @@
-<<<<<<< HEAD
+import io
 import os
-=======
-import io
 import zipfile
->>>>>>> 2990b039
 from pathlib import Path
 from typing import Annotated
 
@@ -75,10 +72,7 @@
 
 
 @app.post(
-<<<<<<< HEAD
-    "/api/ecr",
-=======
-    "/zip-upload",
+    "/api/zip-upload",
     status_code=200,
     summary="Refine eCR from ZIP",
 )
@@ -210,8 +204,7 @@
 
 
 @app.post(
-    "/ecr",
->>>>>>> 2990b039
+    "/api/ecr",
     response_model=RefineECRResponse,
     status_code=200,
     responses=refine_ecr_response_examples,
