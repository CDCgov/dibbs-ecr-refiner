from uuid import UUID

from psycopg.rows import class_row
from pydantic import BaseModel

from ..pool import AsyncDatabaseConnection
from .model import DbCondition


async def get_conditions_db(db: AsyncDatabaseConnection) -> list[DbCondition]:
    """
    Queries the database and retrieves a list of conditions with version 2.0.0.

    Args:
        db (AsyncDatabaseConnection): Database connection.

    Returns:
        list[Condition]: List of conditions.
    """
    query = """
<<<<<<< HEAD
            SELECT
                id,
                display_name,
                canonical_url,
                version,
                child_rsg_snomed_codes,
                snomed_codes,
                loinc_codes,
                icd10_codes,
                rxnorm_codes
=======
            SELECT *
>>>>>>> 28a661c6
            FROM conditions
            WHERE version = '2.0.0'
            ORDER BY display_name ASC;
            """
    async with db.get_connection() as conn:
        async with conn.cursor(row_factory=class_row(DbCondition)) as cur:
            await cur.execute(query)
            rows = await cur.fetchall()

    if not rows:
        raise Exception("No conditions found for version 2.0.0.")

    return rows


async def get_condition_by_id_db(
    id: UUID, db: AsyncDatabaseConnection
) -> DbCondition | None:
    """
    Gets a condition from the database with the provided ID.
    """

    query = """
<<<<<<< HEAD
        SELECT id,
        canonical_url,
        display_name,
        version,
        child_rsg_snomed_codes,
        snomed_codes,
        loinc_codes,
        icd10_codes,
        rxnorm_codes
=======
        SELECT *
>>>>>>> 28a661c6
        FROM conditions
        WHERE version = '2.0.0'
        AND id = %s
        """
    params = (id,)

    async with db.get_connection() as conn:
        async with conn.cursor(row_factory=class_row(DbCondition)) as cur:
            await cur.execute(query, params)
            row = await cur.fetchone()

    return row


class GetConditionCode(BaseModel):
    """
    Model for a condition code.
    """

    code: str
    system: str
    description: str


async def get_condition_codes_by_condition_id_db(
    id: UUID, db: AsyncDatabaseConnection
) -> list[GetConditionCode]:
    """
    Queries the database to collect code info about a given condition.
    """
    query = """
            WITH c AS (
                SELECT *
                FROM conditions
                WHERE id = %s
            )
            SELECT DISTINCT code, system, description
            FROM (
                SELECT
                    code_elem->>'code' AS code,
                    'LOINC' AS system,
                    code_elem->>'display' AS description
                FROM c
                CROSS JOIN LATERAL jsonb_array_elements(COALESCE(c.loinc_codes, '[]'::jsonb)) AS code_elem

                UNION ALL

                SELECT
                    code_elem->>'code' AS code,
                    'SNOMED' AS system,
                    code_elem->>'display' AS description
                FROM c
                CROSS JOIN LATERAL jsonb_array_elements(COALESCE(c.snomed_codes, '[]'::jsonb)) AS code_elem

                UNION ALL

                SELECT
                    code_elem->>'code' AS code,
                    'ICD-10' AS system,
                    code_elem->>'display' AS description
                FROM c
                CROSS JOIN LATERAL jsonb_array_elements(COALESCE(c.icd10_codes, '[]'::jsonb)) AS code_elem

                UNION ALL

                SELECT
                    code_elem->>'code' AS code,
                    'RxNorm' AS system,
                    code_elem->>'display' AS description
                FROM c
                CROSS JOIN LATERAL jsonb_array_elements(COALESCE(c.rxnorm_codes, '[]'::jsonb)) AS code_elem
            ) t
            WHERE code IS NOT NULL
            ORDER BY system, code;
    """
    params = (id,)
    async with db.get_connection() as conn:
        async with conn.cursor(row_factory=class_row(GetConditionCode)) as cur:
            await cur.execute(query, params)
            rows = await cur.fetchall()
            return list(rows)<|MERGE_RESOLUTION|>--- conflicted
+++ resolved
@@ -18,7 +18,6 @@
         list[Condition]: List of conditions.
     """
     query = """
-<<<<<<< HEAD
             SELECT
                 id,
                 display_name,
@@ -29,9 +28,6 @@
                 loinc_codes,
                 icd10_codes,
                 rxnorm_codes
-=======
-            SELECT *
->>>>>>> 28a661c6
             FROM conditions
             WHERE version = '2.0.0'
             ORDER BY display_name ASC;
@@ -55,23 +51,20 @@
     """
 
     query = """
-<<<<<<< HEAD
-        SELECT id,
-        canonical_url,
-        display_name,
-        version,
-        child_rsg_snomed_codes,
-        snomed_codes,
-        loinc_codes,
-        icd10_codes,
-        rxnorm_codes
-=======
-        SELECT *
->>>>>>> 28a661c6
-        FROM conditions
-        WHERE version = '2.0.0'
-        AND id = %s
-        """
+            SELECT 
+                id,
+                canonical_url,
+                display_name,
+                version,
+                child_rsg_snomed_codes,
+                snomed_codes,
+                loinc_codes,
+                icd10_codes,
+                rxnorm_codes
+            FROM conditions
+            WHERE version = '2.0.0'
+            AND id = %s
+            """
     params = (id,)
 
     async with db.get_connection() as conn:
@@ -142,7 +135,7 @@
             ) t
             WHERE code IS NOT NULL
             ORDER BY system, code;
-    """
+            """
     params = (id,)
     async with db.get_connection() as conn:
         async with conn.cursor(row_factory=class_row(GetConditionCode)) as cur:
