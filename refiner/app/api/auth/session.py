import asyncio
import hashlib
import hmac
import secrets
from dataclasses import dataclass
from datetime import UTC, timedelta
from datetime import datetime as dt
from logging import Logger

<<<<<<< HEAD
from psycopg.rows import dict_row
=======
from psycopg.rows import class_row
>>>>>>> a9372fb1

from ...core.config import ENVIRONMENT
from ...db.pool import db
from ...db.users.model import DbUser

SESSION_TTL = timedelta(hours=1)
SESSION_SECRET_KEY = ENVIRONMENT["SESSION_SECRET_KEY"].encode("utf-8")


def get_hashed_token(token: str) -> str:
    """
    Given a session token, calculates a hash using the session secret key.

    Args:
        token (str): Session token

    Returns:
        str: Hashed session token
    """
    return hmac.new(
        SESSION_SECRET_KEY, token.encode("utf-8"), hashlib.sha256
    ).hexdigest()


async def create_session(user_id: str) -> str:
    """
    Upon log in, create a session and associate it with a user ID.

    Args:
        user_id (str): The ID of the user to create a session for.

    Returns:
        str: Session token
    """
    # Create a strong token and hash it using the secret key
    token = secrets.token_urlsafe(32)
    token_hash = get_hashed_token(token)
    expires = dt.now(UTC) + SESSION_TTL

    query = "INSERT INTO sessions (token_hash, user_id, expires_at) VALUES (%s, %s, %s)"
    params = (
        token_hash,
        user_id,
        expires,
    )
    async with db.get_connection() as conn:
        async with conn.cursor() as cur:
            await cur.execute(query, params)

    return token


<<<<<<< HEAD
@dataclass(frozen=True)
class UserResponse:
    """
    User response model.
    """

    id: UUID
    username: str


async def get_user_from_session(token: str) -> UserResponse | None:
=======
async def get_user_from_session(token: str) -> DbUser | None:
>>>>>>> a9372fb1
    """
    Given a session token, find the user associated with the session.

    Args:
        token (str): Token of the session connected to the user.
    """
    token_hash = get_hashed_token(token)
    now = dt.now(UTC)
    query = """
        SELECT u.* FROM sessions s
        JOIN users u ON s.user_id = u.id
        WHERE s.token_hash = %s AND s.expires_at > %s
    """
    params = (token_hash, now)

    async with db.get_connection() as conn:
        async with conn.cursor(row_factory=class_row(DbUser)) as cur:
            await cur.execute(query, params)
            user = await cur.fetchone()
            return user


async def _delete_expired_sessions() -> None:
    """
    Removes expired sessions from the database.

    This function will run as a task rather than being called on its own.
    """
    now = dt.now(UTC)
    query = "DELETE FROM sessions where expires_at < %s"
    params = (now,)
    async with db.get_connection() as conn:
        async with conn.cursor() as cur:
            await cur.execute(query, params)


async def run_expired_session_cleanup_task(logger: Logger) -> None:
    """
    Task that can be scheduled to run session cleanup once per hour.
    """
    cleanup_interval_seconds = 3600  # Run once per hour
    while True:
        try:
            await _delete_expired_sessions()
            logger.info("Expired sessions cleaned up.")
        except Exception as e:
            logger.error(
                "Expired sessions could not be cleaned up", extra={"error": str(e)}
            )
        await asyncio.sleep(cleanup_interval_seconds)


async def delete_session(token: str) -> None:
    """
    Given a token, deletes a session from the database.

    Args:
        token (str): Token of the session to be deleted
    """
    token_hash = get_hashed_token(token)
    query = "DELETE FROM sessions WHERE token_hash = %s"
    params = (token_hash,)
    async with db.get_connection() as conn:
        async with conn.cursor() as cur:
            await cur.execute(query, params)<|MERGE_RESOLUTION|>--- conflicted
+++ resolved
@@ -2,16 +2,11 @@
 import hashlib
 import hmac
 import secrets
-from dataclasses import dataclass
 from datetime import UTC, timedelta
 from datetime import datetime as dt
 from logging import Logger
 
-<<<<<<< HEAD
 from psycopg.rows import dict_row
-=======
-from psycopg.rows import class_row
->>>>>>> a9372fb1
 
 from ...core.config import ENVIRONMENT
 from ...db.pool import db
@@ -64,21 +59,7 @@
     return token
 
 
-<<<<<<< HEAD
-@dataclass(frozen=True)
-class UserResponse:
-    """
-    User response model.
-    """
-
-    id: UUID
-    username: str
-
-
-async def get_user_from_session(token: str) -> UserResponse | None:
-=======
 async def get_user_from_session(token: str) -> DbUser | None:
->>>>>>> a9372fb1
     """
     Given a session token, find the user associated with the session.
 
@@ -95,10 +76,12 @@
     params = (token_hash, now)
 
     async with db.get_connection() as conn:
-        async with conn.cursor(row_factory=class_row(DbUser)) as cur:
+        async with conn.cursor(row_factory=dict_row) as cur:
             await cur.execute(query, params)
             user = await cur.fetchone()
-            return user
+            if not user:
+                return None
+            return DbUser(**user)
 
 
 async def _delete_expired_sessions() -> None:
