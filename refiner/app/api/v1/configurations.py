import csv
import io
from collections.abc import Callable
from dataclasses import dataclass
from datetime import datetime
from io import StringIO
from logging import Logger
from pathlib import Path
from typing import Literal
from uuid import UUID

from fastapi import (
    APIRouter,
    Depends,
    File,
    Form,
    HTTPException,
    Response,
    UploadFile,
    status,
)
from fastapi.concurrency import run_in_threadpool
from pydantic import BaseModel, field_validator

from app.core.exceptions import (
    FileProcessingError,
    XMLValidationError,
    ZipValidationError,
)
from app.services.ecr.refine import get_file_size_reduction_percentage
from app.services.file_io import (
    create_refined_ecr_zip_in_memory,
    create_split_condition_filename,
    read_xml_zip,
)
from app.services.format import normalize_xml, strip_comments
from app.services.testing import inline_testing

from ...api.auth.middleware import get_logged_in_user
from ...api.v1.demo import XML_FILE_ERROR, ZIP_READING_ERROR
from ...api.validation.file_validation import validate_zip_file
from ...db.conditions.db import (
    get_condition_by_id_db,
    get_condition_codes_by_condition_id_db,
    get_conditions_by_canonical_urls_and_versions_db,
    get_conditions_db,
)
from ...db.conditions.model import DbConditionCoding
from ...db.configurations.db import (
    DbTotalConditionCodeCount,
    SectionUpdate,
    add_custom_code_to_configuration_db,
    associate_condition_codeset_with_configuration_db,
    delete_custom_code_from_configuration_db,
    disassociate_condition_codeset_with_configuration_db,
    edit_custom_code_from_configuration_db,
    get_configuration_by_id_db,
    get_configurations_db,
    get_total_condition_code_counts_by_configuration_db,
    insert_configuration_db,
    is_config_valid_to_insert_db,
    update_section_processing_db,
)
from ...db.configurations.model import (
    DbConfiguration,
    DbConfigurationCustomCode,
    DbConfigurationSectionProcessing,
)
from ...db.demo.model import Condition
from ...db.pool import AsyncDatabaseConnection, get_db
from ...db.users.model import DbUser
from ...services.aws.s3 import upload_refined_ecr
from ...services.logger import get_logger
from ...services.sample_file import create_sample_zip_file, get_sample_zip_path
from ...services.xslt import (
    get_path_to_xslt_stylesheet,
    transform_xml_to_html,
)

router = APIRouter(prefix="/configurations")


@dataclass(frozen=True)
class GetConfigurationsResponse:
    """
    Model for a user-defined configuration.
    """

    id: UUID
    name: str
    is_active: bool


@router.get(
    "/",
    response_model=list[GetConfigurationsResponse],
    tags=["configurations"],
    operation_id="getConfigurations",
)
async def get_configurations(
    user: DbUser = Depends(get_logged_in_user),
    db: AsyncDatabaseConnection = Depends(get_db),
) -> list[GetConfigurationsResponse]:
    """
    Returns a list of configurations based on the logged-in user.

    Returns:
        List of configuration objects.
    """

    # get user jurisdiction
    jd = user.jurisdiction_id

    configs = await get_configurations_db(jurisdiction_id=jd, db=db)

    return [
        GetConfigurationsResponse(
            id=cfg.id,
            name=cfg.name,
            is_active=False,
        )
        for cfg in configs
    ]


class CreateConfigInput(BaseModel):
    """
    Body required to create a new configuration.
    """

    condition_id: UUID


@dataclass(frozen=True)
class CreateConfigurationResponse:
    """
    Configuration creation response model.
    """

    id: UUID
    name: str


@router.post(
    "/",
    response_model=CreateConfigurationResponse,
    tags=["configurations"],
    operation_id="createConfiguration",
)
async def create_configuration(
    body: CreateConfigInput,
    user: DbUser = Depends(get_logged_in_user),
    db: AsyncDatabaseConnection = Depends(get_db),
) -> CreateConfigurationResponse:
    """
    Create a new configuration for a jurisdiction.
    """

    # get condition by ID
    condition = await get_condition_by_id_db(id=body.condition_id, db=db)

    if not condition:
        raise HTTPException(
            status_code=status.HTTP_404_NOT_FOUND, detail="Condition not found."
        )

    # get user jurisdiction
    jd = user.jurisdiction_id

    # check that there isn't already a config for the condition + JD
    if not await is_config_valid_to_insert_db(
        condition_id=condition.id, jurisdiction_id=jd, db=db
    ):
        raise HTTPException(
            status_code=status.HTTP_409_CONFLICT,
            detail="Can't create configuration because configuration for condition already exists.",
        )

    config = await insert_configuration_db(
        condition=condition, jurisdiction_id=jd, db=db
    )

    if config is None:
        raise HTTPException(status_code=500, detail="Unable to create configuration")

    return CreateConfigurationResponse(id=config.id, name=config.name)


@dataclass(frozen=True)
class IncludedCondition:
    """
    Model for a condition that is associated with a configuration.
    """

    id: UUID
    display_name: str
    canonical_url: str
    version: str
    associated: bool


@dataclass(frozen=True)
class GetConfigurationResponse:
    """
    Information about a specific configuration to return to the client.
    """

    id: UUID
    display_name: str
    code_sets: list[DbTotalConditionCodeCount]
    included_conditions: list[IncludedCondition]
    custom_codes: list[DbConfigurationCustomCode]
    section_processing: list[DbConfigurationSectionProcessing]
    loinc_codes: list[str]


@dataclass(frozen=True)
class ConfigurationCustomCodeResponse:
    """
    Configuration response for custom code operations (add/edit/delete).
    """

    id: UUID
    display_name: str
    code_sets: list[DbTotalConditionCodeCount]
    custom_codes: list[DbConfigurationCustomCode]


@router.get(
    "/{configuration_id}",
    response_model=GetConfigurationResponse,
    tags=["configurations"],
    operation_id="getConfiguration",
)
async def get_configuration(
    configuration_id: UUID,
    user: DbUser = Depends(get_logged_in_user),
    db: AsyncDatabaseConnection = Depends(get_db),
) -> GetConfigurationResponse:
    """
    Get a single configuration by its ID including all associated conditions.
    """

    # get user jurisdiction
    jd = user.jurisdiction_id

    config = await get_configuration_by_id_db(
        id=configuration_id, jurisdiction_id=jd, db=db
    )

    if not config:
        raise HTTPException(
            status_code=status.HTTP_404_NOT_FOUND, detail="Configuration not found."
        )

    config_condition = await get_condition_by_id_db(id=config.condition_id, db=db)

    ##TODO: Grab included_conditions after refactor

    # Flatten all codes from snomed_codes, loinc_codes, icd10_codes, rxnorm_codes,
    # plus custom_codes from the configuration
    loinc_codes_set = set()  # deduplicate codes

    for code_list in [
        getattr(config_condition, "snomed_codes", []),
        getattr(config_condition, "loinc_codes", []),
        getattr(config_condition, "icd10_codes", []),
        getattr(config_condition, "rxnorm_codes", []),
        getattr(config, "custom_codes", []),  # list of DbConfigurationCustomCode
    ]:
        for coding in code_list:
            if isinstance(coding, DbConditionCoding) and hasattr(coding, "code"):
                loinc_codes_set.add(coding.code)
            elif isinstance(coding, DbConfigurationCustomCode) and hasattr(
                coding, "code"
            ):
                loinc_codes_set.add(coding.code)

    loinc_codes = sorted(loinc_codes_set)  # final flattened list of strings

    config_condition_info = await get_total_condition_code_counts_by_configuration_db(
        config_id=config.id, db=db
    )

    print('IncludedCondition >>>>>>>>>>>>>>>>>>>>>>>>>>>>>> BEFORE')
    print(config.included_conditions)

    # Create a set of associated condition IDs (UUIDs or strings)
    associated_conditions = config.included_conditions or []

    # Fetch all conditions from the database
    all_conditions = await get_conditions_db(db=db)

    # Build IncludedCondition objects, marking which are associated
    included_conditions = []
    for cond in all_conditions:
        is_associated = str(cond.id) in associated_conditions
        included_conditions.append(
            IncludedCondition(
                id=cond.id,
                display_name=cond.display_name,
                canonical_url=cond.canonical_url,
                version=cond.version,
                associated=is_associated,
            )
        )
<<<<<<< HEAD

    # Return the configuration response
=======
        for cond in all_conditions
    ]

>>>>>>> b6962c78
    return GetConfigurationResponse(
        id=config.id,
        display_name=config.name,
        code_sets=config_condition_info,
        included_conditions=included_conditions,
        custom_codes=config.custom_codes,
        section_processing=config.section_processing,
        loinc_codes=loinc_codes,
    )


@router.get(
    "/{configuration_id}/export",
    tags=["configurations"],
    operation_id="getConfigurationExport",
    response_class=Response,
)
async def get_configuration_export(
    configuration_id: UUID,
    user: DbUser = Depends(get_logged_in_user),
    db: AsyncDatabaseConnection = Depends(get_db),
) -> Response:
    """
    Create a CSV export of a configuration and all associated codes.
    """

    # --- Validate configuration ---
    jd = user.jurisdiction_id
    config = await get_configuration_by_id_db(
        id=configuration_id, jurisdiction_id=jd, db=db
    )
    if not config:
        raise HTTPException(
            status_code=status.HTTP_404_NOT_FOUND,
            detail="Configuration not found.",
        )

    # Determine included conditions
    all_conditions = await get_conditions_db(db=db)
    associated_conditions = {
        (c.canonical_url, c.version)
        for c in config.included_conditions
        if c.canonical_url and c.version
    }
    included_conditions = [
        cond
        for cond in all_conditions
        if (cond.canonical_url, cond.version) in associated_conditions
    ]

    # Write CSV to StringIO (text)
    with StringIO() as csv_text:
        writer = csv.writer(csv_text)
        writer.writerow(
            [
                "Code Type",
                "Code System",
                "Code",
                "Display Name",
            ]
        )
        for cond in included_conditions:
            codes = await get_condition_codes_by_condition_id_db(id=cond.id, db=db)
            for code_obj in codes:
                writer.writerow(
                    [
                        "TES condition grouper code",
                        code_obj.system or "",
                        code_obj.code or "",
                        code_obj.description or "",
                    ]
                )
        for custom in config.custom_codes or []:
            writer.writerow(
                [
                    "Custom code",
                    custom.system or "",
                    custom.code or "",
                    custom.name or "",
                ]
            )

        csv_bytes = csv_text.getvalue().encode("utf-8")

    # Replace spaces with underscores in the config name
    safe_name = config.name.replace(" ", "_")

    # Format current date/time as YYMMDD HH:MM:SS
    timestamp = datetime.now().strftime("%m%d%y_%H:%M:%S")

    # Build final filename
    filename = f"{safe_name}_Code Export_{timestamp}.csv"

    return Response(
        content=csv_bytes,
        media_type="text/csv; charset=utf-8",
        headers={"Content-Disposition": f'attachment; filename="{filename}"'},
    )


class AssociateCodesetInput(BaseModel):
    """
    Condition association input model.
    """

    condition_id: UUID


@dataclass(frozen=True)
class ConditionEntry:
    """
    Condition model.
    """

    id: UUID


@dataclass(frozen=True)
class AssociateCodesetResponse:
    """
    Response from adding a code set to a config.
    """

    id: UUID
    included_conditions: list[ConditionEntry]
    condition_name: str


@router.put(
    "/{configuration_id}/code-sets",
    response_model=AssociateCodesetResponse,
    tags=["configurations"],
    operation_id="associateConditionWithConfiguration",
)
async def associate_condition_codeset_with_configuration(
    configuration_id: UUID,
    body: AssociateCodesetInput,
    user: DbUser = Depends(get_logged_in_user),
    db: AsyncDatabaseConnection = Depends(get_db),
) -> AssociateCodesetResponse:
    """
    Associate a specified code set with the given configuration.

    Args:
        configuration_id (UUID): ID of the configuration
        body (AssociateCodesetInput): payload containing a condition_id
        user (dict[str, Any], optional): User making the request
        db (AsyncDatabaseConnection, optional): Database connection

    Raises:
        HTTPException: 404 if configuration is not found in JD
        HTTPException: 404 if condition is not found
        HTTPException: 500 if configuration is cannot be updated

    Returns:
        AssociateCodesetResponse: ID of updated configuration, the full list of included conditions,
              and the condition_name
    """

    # get user jurisdiction

    jd = user.jurisdiction_id

    config = await get_configuration_by_id_db(
        id=configuration_id, jurisdiction_id=jd, db=db
    )

    if not config:
        raise HTTPException(
            status_code=status.HTTP_404_NOT_FOUND, detail="Configuration not found."
        )

    condition = await get_condition_by_id_db(id=body.condition_id, db=db)

    if not condition:
        raise HTTPException(
            status_code=status.HTTP_404_NOT_FOUND, detail="Condition not found."
        )

    updated_config = await associate_condition_codeset_with_configuration_db(
        config=config, condition=condition, db=db
    )

    if not updated_config:
        raise HTTPException(
            status_code=status.HTTP_500_INTERNAL_SERVER_ERROR,
            detail="Failed to update configuration.",
        )

    return AssociateCodesetResponse(
        id=updated_config.id,
        included_conditions=[
            ConditionEntry(c)
            for c in updated_config.included_conditions
        ],
        condition_name=condition.display_name,
    )


@router.delete(
    "/{configuration_id}/code-sets/{condition_id}",
    response_model=AssociateCodesetResponse,
    tags=["configurations"],
    operation_id="disassociateConditionWithConfiguration",
)
async def remove_condition_codeset_from_configuration(
    configuration_id: UUID,
    condition_id: UUID,
    user: DbUser = Depends(get_logged_in_user),
    db: AsyncDatabaseConnection = Depends(get_db),
) -> AssociateCodesetResponse:
    """
    Remove a specified code set from the given configuration.

    Args:
        configuration_id (UUID): ID of the configuration
        condition_id (UUID): ID of the condition to remove
        user (DbUser): User making the request
        db (AsyncDatabaseConnection): Database connection

    Raises:
        HTTPException: 404 if configuration is not found in JD
        HTTPException: 404 if condition is not found
        HTTPException: 409 if trying to remove the main condition
        HTTPException: 500 if configuration is cannot be updated

    Returns:
        AssociateCodesetResponse: ID of updated configuration and the full list
        of included conditions plus condition_name
    """

    jd = user.jurisdiction_id

    config = await get_configuration_by_id_db(
        id=configuration_id, jurisdiction_id=jd, db=db
    )

    if not config:
        raise HTTPException(
            status_code=status.HTTP_404_NOT_FOUND, detail="Configuration not found."
        )

    condition = await get_condition_by_id_db(id=condition_id, db=db)

    if not condition:
        raise HTTPException(
            status_code=status.HTTP_404_NOT_FOUND, detail="Condition not found."
        )

    if condition.display_name == config.name:
        raise HTTPException(
            status_code=status.HTTP_409_CONFLICT,
            detail="Cannot remove initial condition.",
        )

    updated_config = await disassociate_condition_codeset_with_configuration_db(
        config=config, condition=condition, db=db
    )

    print("Updated Config >>>>>>>>>>>>>>>>>>>>>>>>>>>>>>>>>>>>>>>>>>>>>")
    print(updated_config)

    if not updated_config:
        raise HTTPException(
            status_code=status.HTTP_500_INTERNAL_SERVER_ERROR,
            detail="Failed to update configuration.",
        )

    return AssociateCodesetResponse(
        id=updated_config.id,
        included_conditions=[
            ConditionEntry(c)
            for c in updated_config.included_conditions
        ],
        condition_name=condition.display_name,
    )


class AddCustomCodeInput(BaseModel):
    """
    Input model for adding a custom code to a configuration.
    """

    code: str
    system: Literal["loinc", "snomed", "icd-10", "rxnorm", "other"]
    name: str

    @field_validator("system", mode="before")
    @classmethod
    def normalize_system(cls, v: str) -> str:
        """
        Make the system lowercase before Pydantic checks it.
        """
        if not isinstance(v, str):
            raise TypeError('"system" must be a string')
        return v.lower()


def _validate_add_custom_code_input(input: AddCustomCodeInput):
    if not input.code:
        raise HTTPException(
            status_code=status.HTTP_400_BAD_REQUEST,
            detail='Required field "code" is missing.',
        )
    if not input.system:
        raise HTTPException(
            status_code=status.HTTP_400_BAD_REQUEST,
            detail='Required field "system" is missing.',
        )
    if not input.name:
        raise HTTPException(
            status_code=status.HTTP_400_BAD_REQUEST,
            detail='Required field "name" is missing.',
        )


def _get_sanitized_system_name(system: str):
    lower_system = system.lower()
    if system in ["loinc", "snomed"]:
        return system.upper()
    elif lower_system == "icd-10":
        return "ICD-10"
    elif lower_system == "rxnorm":
        return "RxNorm"
    elif lower_system == "other":
        return "Other"

    raise Exception(f"System name provided: {system} is invalid.")


@router.post(
    "/{configuration_id}/custom-codes",
    response_model=ConfigurationCustomCodeResponse,
    tags=["configurations"],
    operation_id="addCustomCodeToConfiguration",
)
async def add_custom_code(
    configuration_id: UUID,
    body: AddCustomCodeInput,
    user: DbUser = Depends(get_logged_in_user),
    db: AsyncDatabaseConnection = Depends(get_db),
) -> ConfigurationCustomCodeResponse:
    """
    Add a user-defined custom code to a configuration.

    Args:
        configuration_id (UUID): The ID of the configuration to update.
        body (AddCustomCodeInput): The custom code information provided by the user.
        user (dict[str, Any]): The logged-in user.
        db (AsyncDatabaseConnection): The database connection.

    Raises:
        HTTPException: 404 if configuration isn't found
        HTTPException: 500 if custom code can't be added

    Returns:
        ConfigurationCustomCodeResponse: Updated configuration
    """

    # validate input
    _validate_add_custom_code_input(body)

    sanitized_system_name = _get_sanitized_system_name(body.system)

    # get user jurisdiction
    jd = user.jurisdiction_id

    # find config
    config = await get_configuration_by_id_db(
        id=configuration_id, jurisdiction_id=jd, db=db
    )

    if not config:
        raise HTTPException(
            status_code=status.HTTP_404_NOT_FOUND, detail="Configuration not found."
        )

    # Create a custom code object
    custom_code = DbConfigurationCustomCode(
        code=body.code,
        system=sanitized_system_name,
        name=body.name,
    )

    updated_config = await add_custom_code_to_configuration_db(
        config=config, custom_code=custom_code, db=db
    )

    if not updated_config:
        raise HTTPException(
            status_code=status.HTTP_500_INTERNAL_SERVER_ERROR,
            detail="Failed to update configuration.",
        )

    # Get all associated conditions and their # of codes
    config_condition_info = await get_total_condition_code_counts_by_configuration_db(
        config_id=config.id, db=db
    )

    return ConfigurationCustomCodeResponse(
        id=updated_config.id,
        display_name=updated_config.name,
        code_sets=config_condition_info,
        custom_codes=updated_config.custom_codes,
    )


@router.delete(
    "/{configuration_id}/custom-codes/{system}/{code}",
    response_model=ConfigurationCustomCodeResponse,
    tags=["configurations"],
    operation_id="deleteCustomCodeFromConfiguration",
)
async def delete_custom_code(
    configuration_id: UUID,
    system: str,
    code: str,
    user: DbUser = Depends(get_logged_in_user),
    db: AsyncDatabaseConnection = Depends(get_db),
) -> ConfigurationCustomCodeResponse:
    """
    Delete a custom code from a configuration.

    Args:
        configuration_id (UUID): The ID of the configuration to modify.
        system (str): System of the custom code.
        code (str): Code of the custom code.
        user (dict[str, Any]): The logged-in user.
        db (AsyncDatabaseConnection): The database connection.

    Raises:
        HTTPException: 400 if system is not provided
        HTTPException: 400 if code is not provided
        HTTPException: 404 if configuration can't be found
        HTTPException: 500 if configuration can't be updated

    Returns:
        ConfigurationCustomCodeResponse: The updated configuration
    """

    if not system:
        raise HTTPException(
            status_code=status.HTTP_400_BAD_REQUEST, detail="System must be provided."
        )

    if not code:
        raise HTTPException(
            status_code=status.HTTP_400_BAD_REQUEST, detail="Code must be provided."
        )

    # get user jurisdiction
    jd = user.jurisdiction_id

    # find config
    config = await get_configuration_by_id_db(
        id=configuration_id, jurisdiction_id=jd, db=db
    )

    if not config:
        raise HTTPException(
            status_code=status.HTTP_404_NOT_FOUND, detail="Configuration not found."
        )

    updated_config = await delete_custom_code_from_configuration_db(
        config=config, system=system, code=code, db=db
    )

    if not updated_config:
        raise HTTPException(
            status_code=status.HTTP_500_INTERNAL_SERVER_ERROR,
            detail="Failed to update configuration.",
        )

    # Get all associated conditions and their # of codes
    config_condition_info = await get_total_condition_code_counts_by_configuration_db(
        config_id=config.id, db=db
    )

    return ConfigurationCustomCodeResponse(
        id=updated_config.id,
        display_name=updated_config.name,
        code_sets=config_condition_info,
        custom_codes=updated_config.custom_codes,
    )


class UpdateCustomCodeInput(BaseModel):
    """
    Input model when updating a config's custom code.
    """

    system: str
    code: str
    new_code: str | None
    new_system: str | None
    new_name: str | None


def _get_modified_custom_codes(
    config: DbConfiguration,
    updateInput: UpdateCustomCodeInput,
) -> list[DbConfigurationCustomCode]:
    # Get list of current codes
    custom_codes = config.custom_codes

    # find the code to modify
    code_to_edit = [
        cc
        for cc in custom_codes
        if cc.system == _get_sanitized_system_name(updateInput.system)
        and cc.code == updateInput.code
    ]

    # We expect exactly 1 code
    if len(code_to_edit) == 0:
        raise HTTPException(
            status_code=status.HTTP_400_BAD_REQUEST,
            detail="Could not find custom code with specified system/code pair.",
        )
    if len(code_to_edit) > 1:
        raise HTTPException(
            status_code=status.HTTP_500_INTERNAL_SERVER_ERROR,
            detail="Multiple custom codes with system/code pair found.",
        )

    # get the code
    existing_code = code_to_edit[0]

    # remove the code from the list
    custom_codes.remove(existing_code)

    # create a new code using the changes provided by the user.
    # use the old values as fallbacks.
    updated_code = DbConfigurationCustomCode(
        code=updateInput.new_code or existing_code.code,
        system=_get_sanitized_system_name(updateInput.new_system)
        if updateInput.new_system
        else existing_code.system,
        name=updateInput.new_name or existing_code.name,
    )

    # check for duplicates
    if any(
        cc.code == updated_code.code and cc.system == updated_code.system
        for cc in custom_codes
    ):
        # put the original code back so the list is unchanged
        custom_codes.append(existing_code)
        raise HTTPException(
            status_code=status.HTTP_400_BAD_REQUEST,
            detail="A custom code with the same system/code already exists for this configuration.",
        )

    # add the updated code
    custom_codes.append(updated_code)

    # return the full set of custom codes
    return custom_codes


def _validate_edit_custom_code_input(input: UpdateCustomCodeInput):
    if not input.code:
        raise HTTPException(
            status_code=status.HTTP_400_BAD_REQUEST,
            detail='Required field "code" is missing.',
        )
    if not input.system:
        raise HTTPException(
            status_code=status.HTTP_400_BAD_REQUEST,
            detail='Required field "system" is missing.',
        )


@router.put(
    "/{configuration_id}/custom-codes",
    response_model=ConfigurationCustomCodeResponse,
    tags=["configurations"],
    operation_id="editCustomCodeFromConfiguration",
)
async def edit_custom_code(
    configuration_id: UUID,
    body: UpdateCustomCodeInput,
    user: DbUser = Depends(get_logged_in_user),
    db: AsyncDatabaseConnection = Depends(get_db),
) -> ConfigurationCustomCodeResponse:
    """
    Modify a configuration's custom code based on system/code pair.

    Args:
        configuration_id (UUID): The ID of the configuration to modify.
        body (UpdateCustomCodeInput): User-provided object containing custom code info.
        user (dict[str, Any]): The logged-in user.
        db (AsyncDatabaseConnection): The database connection.

    Raises:
        HTTPException: 400 if a system is not provided
        HTTPException: 400 if a code is not provided
        HTTPException: 404 if the configuration can't be found
        HTTPException: 500 if the configuration can't be updated

    Returns:
        ConfigurationCustomCodeResponse: The updated configuration.
    """

    _validate_edit_custom_code_input(body)

    # get user jurisdiction
    jd = user.jurisdiction_id

    # find config
    config = await get_configuration_by_id_db(
        id=configuration_id, jurisdiction_id=jd, db=db
    )

    if not config:
        raise HTTPException(
            status_code=status.HTTP_404_NOT_FOUND, detail="Configuration not found."
        )

    custom_codes = _get_modified_custom_codes(
        config=config,
        updateInput=body,
    )

    updated_config = await edit_custom_code_from_configuration_db(
        config=config,
        updated_custom_codes=custom_codes,
        db=db,
    )

    if not updated_config:
        raise HTTPException(
            status_code=status.HTTP_500_INTERNAL_SERVER_ERROR,
            detail="Failed to update configuration.",
        )

    # Get all associated conditions and their # of codes
    config_condition_info = await get_total_condition_code_counts_by_configuration_db(
        config_id=config.id, db=db
    )

    return ConfigurationCustomCodeResponse(
        id=updated_config.id,
        display_name=updated_config.name,
        code_sets=config_condition_info,
        custom_codes=updated_config.custom_codes,
    )


def _upload_to_s3():
    """
    Returns a function to upload an eICR/RR pair .zip to S3.
    """
    return upload_refined_ecr


@dataclass(frozen=True)
class ConfigurationTestResponse:
    """
    Model to represent the response provided to the client when in-line testing is run.
    """

    original_eicr: str
    refined_download_url: str
    condition: Condition


@router.post(
    "/test",
    response_model=ConfigurationTestResponse,
    tags=["configurations"],
    operation_id="runInlineConfigurationTest",
)
async def run_configuration_test(
    id: UUID = Form(...),
    uploaded_file: UploadFile | None = File(None),
    create_output_zip: Callable[..., tuple[str, io.BytesIO]] = Depends(
        lambda: create_refined_ecr_zip_in_memory
    ),
    upload_refined_files_to_s3: Callable[
        [UUID, io.BytesIO, str, Logger], str
    ] = Depends(_upload_to_s3),
    user: DbUser = Depends(get_logged_in_user),
    db: AsyncDatabaseConnection = Depends(get_db),
    sample_zip_path: Path = Depends(get_sample_zip_path),
    logger: Logger = Depends(get_logger),
) -> ConfigurationTestResponse:
    """
    Runs an inline test of a given configuration against an eICR/RR pair.

    This endpoint orchestrates the validation and refinement process by:
    1. Handling file input, either from a user upload or a default sample file.
    2. Calling the `inline_testing` service, which validates that the specified
       configuration's condition is reportable in the provided file.
    3. Handling the service response:
        - If validation fails, raises a 400 Bad Request with a specific error.
        - If successful, proceeds with the returned refined document.
    4. Packaging the original eICR, RR, and the single refined eICR into a
       new in-memory zip archive.
    5. Uploading the archive to S3 and generating a pre-signed download URL.
    6. Returning a `ConfigurationTestResponse` with the download URL and details
       of the successful refinement.

    Args:
        id: The ID of the configuration to test.
        uploaded_file: An optional user-provided zip file with an eICR and RR.
        create_output_zip: Dependency to create a zip archive in memory.
        upload_refined_files_to_s3: Dependency to upload the archive to S3.
        user: The authenticated user making the request.
        db: The database connection.
        sample_zip_path: Path to the default sample zip file.
        logger: The application logger.

    Returns:
        A response object containing the original eICR, a URL to download the
        zipped results, and details about the refined condition.
    """

    # STEP 1:
    # handle file upload
    if not sample_zip_path.exists():
        raise HTTPException(
            status_code=status.HTTP_404_NOT_FOUND,
            detail="Unable to find sample zip file to download.",
        )

    if uploaded_file:
        try:
            file = await validate_zip_file(file=uploaded_file)
        except ZipValidationError as e:
            logger.error(
                msg="ZipValidationError in validate_zip_file", extra={"error": str(e)}
            )
            raise HTTPException(
                status_code=status.HTTP_400_BAD_REQUEST,
                detail="ZIP archive cannot be read. CDA_eICR.xml and CDA_RR.xml files must be present.",
            )
        logger.info(
            msg="Running inline test using user-provided file",
            extra={"file": file.filename},
        )
    else:
        file = create_sample_zip_file(sample_zip_path=sample_zip_path)
        logger.info(
            msg="Running inline test using sample file", extra={"file": file.filename}
        )

    try:
        # STEP 2:
        # read xml and call the service layer
        original_xml_files = await read_xml_zip(file)
    except ZipValidationError as e:
        logger.error(msg="ZipValidationError in read_xml_zip", extra={"error": str(e)})
        raise HTTPException(
            status_code=status.HTTP_400_BAD_REQUEST,
            detail="ZIP archive cannot be read. CDA_eICR.xml and CDA_RR.xml files must be present.",
        )
    except FileProcessingError as e:
        logger.error(msg="FileProcessingError in read_xml_zip", extra={"error": str(e)})
        raise HTTPException(
            status_code=status.HTTP_400_BAD_REQUEST,
            detail=ZIP_READING_ERROR,
        )

    # get the user's jurisdiction_id to pass to inline_testing
    jd = user.jurisdiction_id

    # get the DbConfiguration row for the jurisdiction
    configuration = await get_configuration_by_id_db(id=id, jurisdiction_id=jd, db=db)
    if not configuration:
        raise HTTPException(
            status_code=404, detail="Configuration not found for jurisdiction."
        )

    # get the primary DbCondition row that is linked to the DbConfiguration for the jurisdiction
    primary_condition = await get_condition_by_id_db(
        id=configuration.condition_id, db=db
    )
    if not primary_condition:
        raise HTTPException(
            status_code=404, detail="Primary condition not found for configuration."
        )

    # if included_conditions is a list greater than 1, then fetch all conditions
    # in the list (which includes the primary condition) for the payload and
    # store the corresponding trace info
    if len(configuration.included_conditions) > 1:
        all_conditions_for_configuration = (
            await get_conditions_by_canonical_urls_and_versions_db(
                db=db, condition_references=configuration.included_conditions
            )
        )
    else:
        all_conditions_for_configuration = [primary_condition]

    # call the testing service
    # business logic around **how** inline testing works is in services/testing.py
    try:
        result = await inline_testing(
            xml_files=original_xml_files,
            configuration=configuration,
            primary_condition=primary_condition,
            all_conditions=all_conditions_for_configuration,
            jurisdiction_id=jd,
            logger=logger,
        )
    except XMLValidationError:
        raise HTTPException(
            status_code=status.HTTP_500_INTERNAL_SERVER_ERROR, detail=XML_FILE_ERROR
        )

    # STEP 3:
    # handle the service layer response
    if result["configuration_does_not_match_conditions"]:
        raise HTTPException(
            status_code=status.HTTP_400_BAD_REQUEST,
            detail=result["configuration_does_not_match_conditions"],
        )

    refined_document = result["refined_document"]
    if refined_document is None:
        logger.error(
            msg="Internal logic error: inline_testing returned no error but also no refined eICR."
        )
        raise HTTPException(
            status_code=status.HTTP_500_INTERNAL_SERVER_ERROR,
            detail="An unexpected error occurred during the refinement process.",
        )

    condition_obj = refined_document.reportable_condition

    # STEP 4:
    # prepare files for zip and s3 upload
    s3_file_package = []
    s3_file_package.append(("CDA_eICR.xml", original_xml_files.eicr))
    s3_file_package.append(("CDA_RR.xml", original_xml_files.rr))

    filename = create_split_condition_filename(
        condition_name=condition_obj.display_name,
        condition_code=condition_obj.code,
    )
    s3_file_package.append((filename, refined_document.refined_eicr))

    # Generate HTML from refined XML
    try:
        xslt_stylesheet_path = get_path_to_xslt_stylesheet()
        html_bytes = transform_xml_to_html(
            refined_document.refined_eicr.encode("utf-8"), xslt_stylesheet_path, logger
        )
        filename_html = filename.replace(".xml", ".html")
        s3_file_package.append((filename_html, html_bytes.decode("utf-8")))
        logger.info(
            f"Successfully transformed XML to HTML for: {filename}",
            extra={
                "condition_code": condition_obj.code,
                "condition_name": condition_obj.display_name,
            },
        )
    except Exception as e:
        if "XSLTTransformationError" in str(type(e)):
            logger.error(
                f"Failed to transform XML to HTML for: {filename}",
                extra={
                    "condition_code": condition_obj.code,
                    "condition_name": condition_obj.display_name,
                    "error": str(e),
                },
            )
        else:
            logger.error(
                f"Unexpected error during XML to HTML transformation for: {filename}",
                extra={
                    "condition_code": condition_obj.code,
                    "condition_name": condition_obj.display_name,
                    "error": str(e),
                },
            )
        # Continue with XML only; do not include HTML file for this condition

    try:
        output_file_name, output_zip_buffer = create_output_zip(
            files=s3_file_package,
        )
    except Exception as e:
        logger.error(msg="Error in create_output_zip", extra={"error": str(e)})
        raise HTTPException(
            status_code=status.HTTP_500_INTERNAL_SERVER_ERROR,
            detail="Internal error creating the results ZIP file during S3 packaging process.",
        )
    try:
        presigned_s3_url = await run_in_threadpool(
            upload_refined_files_to_s3,
            user.id,
            output_zip_buffer,
            output_file_name,
            logger,
        )
    except Exception as e:
        logger.error(msg="Error uploading to S3.", extra={"error": str(e)})
        raise HTTPException(
            status_code=status.HTTP_500_INTERNAL_SERVER_ERROR,
            detail="Internal error uploading ZIP file to S3.",
        )

    # STEP 5:
    # construct and return the final response
    formatted_unrefined_eicr = strip_comments(normalize_xml(original_xml_files.eicr))
    formatted_refined_eicr = strip_comments(
        normalize_xml(refined_document.refined_eicr)
    )

    return ConfigurationTestResponse(
        original_eicr=formatted_unrefined_eicr,
        refined_download_url=presigned_s3_url,
        condition=Condition(
            code=condition_obj.code,
            display_name=condition_obj.display_name,
            refined_eicr=formatted_refined_eicr,
            stats=[
                f"eICR file size reduced by {
                    get_file_size_reduction_percentage(
                        unrefined_eicr=formatted_unrefined_eicr,
                        refined_eicr=formatted_refined_eicr,
                    )
                }%",
            ],
        ),
    )


class UpdateSectionProcessingEntry(BaseModel):
    """
    Model for a single section processing update.
    """

    code: str
    action: Literal["retain", "refine", "remove"]


class UpdateSectionProcessingPayload(BaseModel):
    """
    Payload for updating section processing entries.
    """

    sections: list[UpdateSectionProcessingEntry]


@dataclass(frozen=True)
class UpdateSectionProcessingResponse:
    """
    Response model for updating section processing entries.
    """

    message: str


@router.patch(
    "/{configuration_id}/section-processing",
    response_model=UpdateSectionProcessingResponse,
    tags=["configurations"],
    operation_id="updateConfigurationSectionProcessing",
)
async def update_section_processing(
    configuration_id: UUID,
    payload: UpdateSectionProcessingPayload,
    user: DbUser = Depends(get_logged_in_user),
    db: AsyncDatabaseConnection = Depends(get_db),
) -> UpdateSectionProcessingResponse:
    """
    Update one or more section_processing entries for a configuration.

    Args:
        configuration_id (UUID): ID of the configuration to update
        payload (UpdateSectionProcessingPayload): List of section updates with code and action
        user (DbUser): The logged-in user
        db (AsyncDatabaseConnection): Database connection

    Raises:
        HTTPException: 404 if configuration isn't found
        HTTPException: 500 if section processing can't be updated

    Returns:
        UpdateSectionProcessingResponse: The message to show the user
    """

    # get user jurisdiction
    jd = user.jurisdiction_id

    # find config
    config = await get_configuration_by_id_db(
        id=configuration_id, jurisdiction_id=jd, db=db
    )

    if not config:
        raise HTTPException(
            status_code=status.HTTP_404_NOT_FOUND, detail="Configuration not found."
        )

    # convert payload to DB-friendly format (SectionUpdate dataclasses)
    section_updates = [
        SectionUpdate(code=s.code, action=s.action) for s in payload.sections
    ]

    try:
        updated_config = await update_section_processing_db(
            config=config, section_updates=section_updates, db=db
        )
    except ValueError as e:
        # DB layer validation error -> bad request
        raise HTTPException(status_code=status.HTTP_400_BAD_REQUEST, detail=str(e))

    if not updated_config:
        raise HTTPException(
            status_code=status.HTTP_500_INTERNAL_SERVER_ERROR,
            detail="Failed to update configuration.",
        )

    return UpdateSectionProcessingResponse(message="Section processed successfully.")<|MERGE_RESOLUTION|>--- conflicted
+++ resolved
@@ -282,9 +282,6 @@
         config_id=config.id, db=db
     )
 
-    print('IncludedCondition >>>>>>>>>>>>>>>>>>>>>>>>>>>>>> BEFORE')
-    print(config.included_conditions)
-
     # Create a set of associated condition IDs (UUIDs or strings)
     associated_conditions = config.included_conditions or []
 
@@ -304,14 +301,7 @@
                 associated=is_associated,
             )
         )
-<<<<<<< HEAD
-
-    # Return the configuration response
-=======
-        for cond in all_conditions
-    ]
-
->>>>>>> b6962c78
+
     return GetConfigurationResponse(
         id=config.id,
         display_name=config.name,
