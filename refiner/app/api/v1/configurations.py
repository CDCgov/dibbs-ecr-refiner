--- conflicted
+++ resolved
@@ -1054,47 +1054,17 @@
             logger,
         )
 
-<<<<<<< HEAD
         # STEP 5:
         # construct and return the final response
         original_unrefined_eicr = strip_comments(normalize_xml(original_xml_files.eicr))
         matched_condition_refined_eicr = strip_comments(normalize_xml(refined_eicr_str))
 
-        return ConfigurationTestResponse(
-            original_eicr=original_unrefined_eicr,
-            refined_download_url=presigned_s3_url,
-            condition=Condition(
-                code=condition_obj.code,
-                display_name=condition_obj.display_name,
-                refined_eicr=matched_condition_refined_eicr,
-                stats=[
-                    f"eICR file size reduced by {get_file_size_reduction_percentage(original_unrefined_eicr, matched_condition_refined_eicr)}%",
-                ],
-            ),
-        )
-    except (ZipValidationError, FileProcessingError) as e:
-        logger.warning(
-            "File processing error during inline test",
-            extra={"error": str(e)},
-            exc_info=True,
-        )
-        raise HTTPException(status_code=status.HTTP_400_BAD_REQUEST, detail=str(e))
-    except Exception:
-        logger.error(
-            "An unexpected error occurred during inline test",
-            exc_info=True,
-        )
-        raise HTTPException(
-            status_code=status.HTTP_500_INTERNAL_SERVER_ERROR,
-            detail="An unexpected server error occurred. Check logs for details.",
-        )
-=======
     return ConfigurationTestResponse(
         original_eicr=original_unrefined_eicr,
         refined_download_url=presigned_s3_url,
         condition=Condition(
-            code=associated_condition.child_rsg_snomed_codes[0],
-            display_name=associated_condition.display_name,
+            code=condition_obj.code,
+            display_name=condition_obj.display_name,
             refined_eicr=matched_condition_refined_eicr,
             stats=[
                 f"eICR file size reduced by {
@@ -1105,6 +1075,22 @@
             ],
         ),
     )
+    except (ZipValidationError, FileProcessingError) as e:
+        logger.warning(
+            "File processing error during inline test",
+            extra={"error": str(e)},
+            exc_info=True,
+        )
+        raise HTTPException(status_code=status.HTTP_400_BAD_REQUEST, detail=str(e))
+    except Exception:
+        logger.error(
+            "An unexpected error occurred during inline test",
+            exc_info=True,
+        )
+        raise HTTPException(
+            status_code=status.HTTP_500_INTERNAL_SERVER_ERROR,
+            detail="An unexpected server error occurred. Check logs for details.",
+        )
 
 
 class UpdateSectionProcessingEntry(BaseModel):
@@ -1194,5 +1180,4 @@
             detail="Failed to update configuration.",
         )
 
-    return UpdateSectionProcessingResponse(message="Section processed successfully.")
->>>>>>> 9625bb86
+    return UpdateSectionProcessingResponse(message="Section processed successfully.")