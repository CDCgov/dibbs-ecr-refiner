--- conflicted
+++ resolved
@@ -210,7 +210,6 @@
             unrefined_eicr=formatted_unrefined_eicr,
             refined_download_url=presigned_s3_url,
         )
-<<<<<<< HEAD
     except XMLValidationError as e:
         logger.error("XMLValidationError", extra={"error": str(e)})
         raise HTTPException(
@@ -229,8 +228,6 @@
             status_code=status.HTTP_400_BAD_REQUEST,
             detail=FILE_PROCESSING_ERROR,
         )
-=======
->>>>>>> 4bb34fd3
     except Exception as e:
         logger.error("Exception", extra={"error": str(e)})
         raise HTTPException(
