--- conflicted
+++ resolved
@@ -79,185 +79,193 @@
 
     Any exceptions during file processing or workflow execution are caught and mapped to HTTP errors.
     """
-
-    # STEP 1:
-    # obtain demo file (upload or local sample)
-    if not demo_zip_path.exists():
-        raise HTTPException(
-            status_code=status.HTTP_404_NOT_FOUND,
-            detail="Unable to find demo zip file to download.",
-        )
-
-    # STEP 2:
-    # validate and load the file
-    if uploaded_file:
+    try:
+        # STEP 1:
+        # obtain demo file (upload or local sample)
+        if not demo_zip_path.exists():
+            raise HTTPException(
+                status_code=status.HTTP_404_NOT_FOUND,
+                detail="Unable to find demo zip file to download.",
+            )
+
+        # STEP 2:
+        # validate and load the file
+        if uploaded_file:
+            try:
+                file = await validate_zip_file(file=uploaded_file)
+            except ZipValidationError as e:
+                logger.error(
+                    msg="ZipValidationError in validate_zip_file",
+                    extra={"error": str(e)},
+                )
+                raise HTTPException(
+                    status_code=status.HTTP_400_BAD_REQUEST,
+                    detail="ZIP archive cannot be read. CDA_eICR.xml and CDA_RR.xml files must be present.",
+                )
+        else:
+            file = create_sample_zip_file(sample_zip_path=demo_zip_path)
+
+        logger.info("Processing demo file", extra={"upload_file": file.filename})
+
+        # get jurisdiction_id from user
+        jd = user.jurisdiction_id
+
         try:
-            file = await validate_zip_file(file=uploaded_file)
+            original_xml_files = await file_io.read_xml_zip(file)
         except ZipValidationError as e:
-            logger.error(
-                msg="ZipValidationError in validate_zip_file", extra={"error": str(e)}
-            )
+            logger.error("ZipValidationError in read_xml_zip", extra={"error": str(e)})
             raise HTTPException(
                 status_code=status.HTTP_400_BAD_REQUEST,
                 detail="ZIP archive cannot be read. CDA_eICR.xml and CDA_RR.xml files must be present.",
             )
-    else:
-        file = create_sample_zip_file(sample_zip_path=demo_zip_path)
-
-    logger.info("Processing demo file", extra={"upload_file": file.filename})
-
-    # get jurisdiction_id from user
-    jd = user.jurisdiction_id
-
-    try:
-        original_xml_files = await file_io.read_xml_zip(file)
-    except ZipValidationError as e:
-        logger.error("ZipValidationError in read_xml_zip", extra={"error": str(e)})
-        raise HTTPException(
-            status_code=status.HTTP_400_BAD_REQUEST,
-            detail="ZIP archive cannot be read. CDA_eICR.xml and CDA_RR.xml files must be present.",
-        )
-    except XMLValidationError as e:
-        logger.error("XMLValidationError in read_xml_zip", extra={"error": str(e)})
-        raise HTTPException(
-            status_code=status.HTTP_400_BAD_REQUEST,
-            detail="XML file(s) could not be processed.",
-        )
-    except FileProcessingError as e:
-        logger.error("FileProcessingError in read_xml_zip", extra={"error": str(e)})
-        raise HTTPException(
-            status_code=status.HTTP_400_BAD_REQUEST,
-            detail="File cannot be processed. Please ensure ZIP archive only contains the required files.",
-        )
-
-    try:
-        # STEP 3:
-        # orchestrate refinement workflow via service layer
-        result = await independent_testing(
-            db=db,
-            xml_files=original_xml_files,
-            jurisdiction_id=jd,
-        )
+        except XMLValidationError as e:
+            logger.error("XMLValidationError in read_xml_zip", extra={"error": str(e)})
+            raise HTTPException(
+                status_code=status.HTTP_400_BAD_REQUEST,
+                detail="XML file(s) could not be processed.",
+            )
+        except FileProcessingError as e:
+            logger.error("FileProcessingError in read_xml_zip", extra={"error": str(e)})
+            raise HTTPException(
+                status_code=status.HTTP_400_BAD_REQUEST,
+                detail="File cannot be processed. Please ensure ZIP archive only contains the required files.",
+            )
+
+        try:
+            # STEP 3:
+            # orchestrate refinement workflow via service layer
+            result = await independent_testing(
+                db=db,
+                xml_files=original_xml_files,
+                jurisdiction_id=jd,
+            )
+        except Exception as e:
+            logger.error(
+                "Error in the independent testing flow", extra={"error": str(e)}
+            )
+            raise HTTPException(
+                status_code=status.HTTP_500_INTERNAL_SERVER_ERROR,
+                detail=GENERIC_SERVER_ERROR,
+            )
+        refined_documents = result["refined_documents"]
+
+        conditions_without_matching_config_names = [
+            missing_condition["display_name"]
+            for missing_condition in result["no_matching_configuration_for_conditions"]
+        ]
+
+        # STEP 4:
+        # for each unique reportable condition code found in the RR (with a config),
+        # build a refined XML and collect metadata. The code used is from the RR.
+        conditions: list[Condition] = []
+        refined_files_to_zip = []
+        xslt_stylesheet_path = file_io.get_asset_path(
+            "xslt",
+            "CDA-phcaserpt-1.1.1-CDAR2_eCR_eICR.xsl",
+        )
+        html_files: list[str] = []
+        for refined_document in refined_documents:
+            condition_obj = refined_document.reportable_condition
+
+            condition_code = condition_obj.code
+            condition_name = condition_obj.display_name
+
+            filename_xml = file_io.create_split_condition_filename(
+                condition_name=condition_name, condition_code=condition_code
+            )
+            filename_html = filename_xml.replace(".xml", ".html")
+
+            condition_refined_eicr = refined_document.refined_eicr
+            refined_files_to_zip.append((filename_xml, condition_refined_eicr))
+
+            # Try to generate HTML using XSLT
+            try:
+                html_bytes = transform_xml_to_html(
+                    condition_refined_eicr.encode("utf-8"), xslt_stylesheet_path, logger
+                )
+                refined_files_to_zip.append((filename_html, html_bytes.decode("utf-8")))
+                html_files.append(filename_html)
+                logger.info(
+                    f"Successfully transformed XML to HTML for: {filename_xml}",
+                    extra={
+                        "condition_code": condition_code,
+                        "condition_name": condition_name,
+                    },
+                )
+            except XSLTTransformationError as e:
+                logger.error(
+                    f"Failed to transform XML to HTML for: {filename_xml}",
+                    extra={
+                        "condition_code": condition_code,
+                        "condition_name": condition_name,
+                        "error": str(e),
+                    },
+                )
+                # Continue with XML only; do not include HTML file for this condition
+
+            normalized_refined_eicr = format.normalize_xml(
+                refined_document.refined_eicr
+            )
+            refined_files_to_zip.append((filename_xml, normalized_refined_eicr))
+
+            formatted_unrefined_eicr = format.strip_comments(
+                format.normalize_xml(original_xml_files.eicr)
+            )
+            formatted_refined_eicr = format.strip_comments(normalized_refined_eicr)
+            conditions.append(
+                Condition(
+                    code=condition_code,
+                    display_name=condition_name,
+                    refined_eicr=formatted_refined_eicr,
+                    stats=[
+                        f"eICR file size reduced by {
+                            get_file_size_reduction_percentage(
+                                unrefined_eicr=formatted_unrefined_eicr,
+                                refined_eicr=formatted_refined_eicr,
+                            )
+                        }%",
+                    ],
+                )
+            )
+        # STEP 5:
+        # add original eICR + RR files to ZIP
+        refined_files_to_zip.append(("CDA_eICR.xml", original_xml_files.eicr))
+        refined_files_to_zip.append(("CDA_RR.xml", original_xml_files.rr))
+
+        # STEP 6:
+        # package files into ZIP and upload to S3
+        output_file_name, output_zip_buffer = create_output_zip(
+            files=refined_files_to_zip,
+        )
+        presigned_s3_url = await run_in_threadpool(
+            upload_refined_files_to_s3,
+            user.id,
+            output_zip_buffer,
+            output_file_name,
+            logger,
+        )
+
+        # STEP 7:
+        # construct and return the response model
+        formatted_unrefined_eicr = format.strip_comments(
+            format.normalize_xml(original_xml_files.eicr)
+        )
+        return IndependentTestUploadResponse(
+            message="Successfully processed eICR with condition-specific refinement",
+            refined_conditions_found=len(conditions),
+            refined_conditions=conditions,
+            conditions_without_matching_configs=conditions_without_matching_config_names,
+            unrefined_eicr=formatted_unrefined_eicr,
+            refined_download_url=presigned_s3_url,
+        )
+    except HTTPException:
+        raise
     except Exception as e:
-        logger.error("Error in the independent testing flow", extra={"error": str(e)})
+        logger.error("Unhandled error in demo_upload", extra={"error": str(e)})
         raise HTTPException(
             status_code=status.HTTP_500_INTERNAL_SERVER_ERROR,
             detail=GENERIC_SERVER_ERROR,
         )
-    refined_documents = result["refined_documents"]
-    conditions_without_matching_config_names = [
-        missing_condition["display_name"]
-        for missing_condition in result["no_matching_configuration_for_conditions"]
-    ]
-
-    # STEP 4:
-    # for each unique reportable condition code found in the RR (with a config),
-    # build a refined XML and collect metadata. The code used is from the RR.
-    conditions: list[Condition] = []
-    refined_files_to_zip = []
-    # TODO: Check the version from the incoming eICR by checking the date
-    # of the OID. Currently, we are only working with version `1.1.1`.
-    xslt_stylesheet_path = file_io.get_asset_path(
-        "xslt",
-        "CDA-phcaserpt-1.1.1-CDAR2_eCR_eICR.xsl",
-    )
-    html_files: list[str] = []
-    for refined_document in refined_documents:
-        condition_obj = refined_document.reportable_condition
-
-        condition_code = condition_obj.code
-        condition_name = condition_obj.display_name
-
-        filename_xml = file_io.create_split_condition_filename(
-            condition_name=condition_name, condition_code=condition_code
-        )
-<<<<<<< HEAD
-        filename_html = filename_xml.replace(".xml", ".html")
-
-        refined_files_to_zip.append((filename_xml, condition_refined_eicr))
-
-        # Try to generate HTML using XSLT
-        try:
-            html_bytes = transform_xml_to_html(
-                condition_refined_eicr.encode("utf-8"), xslt_stylesheet_path, logger
-            )
-            refined_files_to_zip.append((filename_html, html_bytes.decode("utf-8")))
-            html_files.append(filename_html)
-            logger.info(
-                f"Successfully transformed XML to HTML for: {filename_xml}",
-                extra={
-                    "condition_code": condition_code,
-                    "condition_name": condition_name,
-                },
-            )
-        except XSLTTransformationError as e:
-            logger.error(
-                f"Failed to transform XML to HTML for: {filename_xml}",
-                extra={
-                    "condition_code": condition_code,
-                    "condition_name": condition_name,
-                    "error": str(e),
-                },
-            )
-            # Continue with XML only; do not include HTML file for this condition
-
-        stripped_refined_eicr = format.strip_comments(condition_refined_eicr)
-=======
-        normalized_refined_eicr = format.normalize_xml(refined_document.refined_eicr)
-
-        refined_files_to_zip.append((filename, normalized_refined_eicr))
->>>>>>> 7f66ca85
-
-        formatted_unrefined_eicr = format.strip_comments(
-            format.normalize_xml(original_xml_files.eicr)
-        )
-        formatted_refined_eicr = format.strip_comments(normalized_refined_eicr)
-        conditions.append(
-            Condition(
-                code=condition_code,
-                display_name=condition_name,
-                refined_eicr=formatted_refined_eicr,
-                stats=[
-                    f"eICR file size reduced by {
-                        get_file_size_reduction_percentage(
-                            unrefined_eicr=formatted_unrefined_eicr,
-                            refined_eicr=formatted_refined_eicr,
-                        )
-                    }%",
-                ],
-            )
-        )
-    # STEP 5:
-    # add original eICR + RR files to ZIP
-    refined_files_to_zip.append(("CDA_eICR.xml", original_xml_files.eicr))
-    refined_files_to_zip.append(("CDA_RR.xml", original_xml_files.rr))
-
-    # STEP 6:
-    # package files into ZIP and upload to S3
-    output_file_name, output_zip_buffer = create_output_zip(
-        files=refined_files_to_zip,
-    )
-    presigned_s3_url = await run_in_threadpool(
-        upload_refined_files_to_s3,
-        user.id,
-        output_zip_buffer,
-        output_file_name,
-        logger,
-    )
-
-    # STEP 7:
-    # construct and return the response model
-    formatted_unrefined_eicr = format.strip_comments(
-        format.normalize_xml(original_xml_files.eicr)
-    )
-    return IndependentTestUploadResponse(
-        message="Successfully processed eICR with condition-specific refinement",
-        refined_conditions_found=len(conditions),
-        refined_conditions=conditions,
-        conditions_without_matching_configs=conditions_without_matching_config_names,
-        unrefined_eicr=formatted_unrefined_eicr,
-        refined_download_url=presigned_s3_url,
-    )
 
 
 @router.get("/download")
