import asyncio
import io
import os
import time
import uuid
from collections.abc import Callable
from pathlib import Path
from zipfile import BadZipFile, ZipFile

from fastapi import APIRouter, Depends, File, HTTPException, UploadFile, status
from fastapi.datastructures import Headers
from fastapi.encoders import jsonable_encoder
from fastapi.responses import FileResponse, JSONResponse

from ...core.exceptions import XMLValidationError, ZipValidationError
from ...services import file_io, refine

# Keep track of files available for download / what needs to be cleaned up
REFINED_ECR_DIR = "refined-ecr"
FILE_NAME_SUFFIX = "refined_ecr.zip"
file_store: dict[str, dict] = {}

# File uploads
MAX_ALLOWED_UPLOAD_FILE_SIZE = 10 * 1024 * 1024  # 10 MB
MAX_ALLOWED_UNCOMPRESSED_FILE_SIZE = MAX_ALLOWED_UPLOAD_FILE_SIZE * 5  # 50 MB
MAX_ALLOWED_FILE_COUNT = 2  # zip should only contain CDA_eICR.XML and CDA_RR.xml

# create a router instance for this file
router = APIRouter(prefix="/demo")


async def run_expired_file_cleanup_task() -> None:
    """
    Runs a task to delete files in the `refined-ecr` directory.

    This function will run periodically within its own thread upon application startup, configured in `main.py`
    """
    seconds = 120  # 2 minutes
    while True:
        await asyncio.to_thread(_cleanup_expired_files)
        await asyncio.sleep(seconds)


def _cleanup_expired_files() -> None:
    """
    Attempts to clean up files that exist beyond their time-to-live value (2 minutes) according to their `timestamp`.
    """
    file_ttl_seconds = 120  # 2 minutes
    now = time.time()

    to_delete = [
        key
        for key, meta in file_store.items()
        if now - meta["timestamp"] > file_ttl_seconds
    ]
    for key in to_delete:
        try:
            os.remove(file_store[key]["path"])
        except FileNotFoundError:
            pass
        del file_store[key]


def _get_demo_zip_path() -> Path:
    """
    Get the path to the demo ZIP file.
    """

    return file_io.get_asset_path("demo", "mon-mothma-two-conditions.zip")


def _create_zipfile_output_directory(base_path: Path) -> Path:
    """
    Creates (if needed) and returns the path to the directory where refined eCRs live.
    """

    if not os.path.exists(base_path):
        os.mkdir(base_path)

    return base_path


def _get_file_size_difference_percentage(
    unrefined_document: str, refined_document: str
) -> int:
    unrefined_bytes = len(unrefined_document.encode("utf-8"))
    refined_bytes = len(refined_document.encode("utf-8"))

    if unrefined_bytes == 0:
        return 0

    percent_diff = (unrefined_bytes - refined_bytes) / unrefined_bytes * 100
    return round(percent_diff)


def _create_refined_ecr_zip(
    refined_eicr: str, unrefined_rr: str, output_dir: Path
) -> tuple[str, Path, str]:
    """
    Writes a zip file to disk containing the refined eICR and unrefined RR files.

    Args:
        refined_eicr: the refined eICR XML document
        unrefined_rr: the unrefined RR XML document
        output_dir: path to the directory where the file will be stored

    Returns:
        tuple[str, Path, str]: A tuple containing the created file's name, the full created file's path,
        and a unique token to identify the file used for downloading
    """
    token = str(uuid.uuid4())
    output_file_name = f"{token}_{FILE_NAME_SUFFIX}"
    output_file_path = Path(output_dir, output_file_name)

    with ZipFile(output_file_path, "w") as zf:
        zf.writestr("CDA_eICR.xml", refined_eicr)
        zf.writestr("CDA_RR.xml", unrefined_rr)

    return output_file_name, output_file_path, token


def _update_file_store(filename: str, path: Path, token: str) -> None:
    """
    Updates the in-memory dictionary with required metadata for the refined eCR available to download.

    This information is used by `_cleanup_expired_files()` in order to delete expired eCR zip files.

    Args:
        filename: name of the file to keep track of
        path: full path of the file to keep track of
        token: a unique token to identify the file
    """
    file_store[token] = {
        "path": path,
        "timestamp": time.time(),
        "filename": filename,
    }


def _get_zip_creator() -> Callable[[str, str, Path], tuple[str, Path, str]]:
    """
    Dependency injected function responsible for passing the function that'll write the ouput zip file to the handler.
    """
    return _create_refined_ecr_zip


def _get_refined_ecr_output_dir() -> Path:
    """
    Dependency injected function responsible for getting the processed eCR output directory path.
    """
    return Path(REFINED_ECR_DIR)


def _create_sample_zip_file(demo_zip_path: Path) -> UploadFile:
    filename = demo_zip_path.name
    with open(demo_zip_path, "rb") as demo_file:
        zip_content = demo_file.read()

    file_like = io.BytesIO(zip_content)
    file_like.seek(0)
    file = UploadFile(
        file=file_like,
        filename=filename,
        headers=Headers({"Content-Type": "application/zip"}),
    )
    return file


<<<<<<< HEAD
def _get_zip_file_count(zip: ZipFile) -> int:
    count = 0
    for file in zip.infolist():
        filename = file.filename
        # skip macOS resource fork files
        if filename.startswith("__MACOSX/") or filename.startswith("._"):
            continue
        count += 1
    return count


=======
>>>>>>> 603b33b0
async def _validate_zip_file(file: UploadFile) -> UploadFile:
    # Check extension
    if not file.filename or not file.filename.lower().endswith(".zip"):
        raise HTTPException(
            status_code=status.HTTP_400_BAD_REQUEST,
            detail="Only .zip files are allowed.",
        )

    # Name safety check
    if file.filename.startswith("."):
        raise HTTPException(
            status_code=status.HTTP_400_BAD_REQUEST,
            detail="File name cannot start with a period (.).",
        )

    # Name safety check
    if ".." in file.filename:
        raise HTTPException(
            status_code=status.HTTP_400_BAD_REQUEST,
            detail="File name cannot contain multiple periods (.) in a row",
        )

    # Ensure file has content
    if file.size is None or file.size == 0:
        raise HTTPException(
            status_code=status.HTTP_400_BAD_REQUEST,
            detail=".zip must not be empty.",
        )

    # Ensure compressed size is valid
    if file.size > MAX_ALLOWED_UPLOAD_FILE_SIZE:
        raise HTTPException(
            status_code=status.HTTP_400_BAD_REQUEST,
            detail=".zip file must be less than 10MB in size.",
        )

    try:
        file_content = await file.read()
        with ZipFile(io.BytesIO(file_content)) as zf:
<<<<<<< HEAD
            # Zip must contain only the two expected files
            file_count = _get_zip_file_count(zf)
            if file_count > MAX_ALLOWED_FILE_COUNT:
                raise HTTPException(
                    status_code=status.HTTP_400_BAD_REQUEST,
                    detail=f".zip must contain only 2 files: CDA_eICR.xml and CDA_RR.xml. Found {file_count} files.",
                )

=======
>>>>>>> 603b33b0
            # Zip must be able to be processed
            bad_file = zf.testzip()
            if bad_file:
                raise HTTPException(
                    status_code=status.HTTP_400_BAD_REQUEST,
                    detail=f"Corrupted file found in archive: {bad_file}",
                )

            # Uncompressed size must be acceptable
            uncompressed_file_size = sum(zinfo.file_size for zinfo in zf.infolist())
            if uncompressed_file_size > MAX_ALLOWED_UNCOMPRESSED_FILE_SIZE:
                raise HTTPException(
                    status_code=status.HTTP_400_BAD_REQUEST,
                    detail="Uncompressed .zip file must not exceed 50MB in size.",
                )

    except BadZipFile:
        raise HTTPException(
            status_code=status.HTTP_400_BAD_REQUEST,
            detail="Uploaded file is not a valid zip archive.",
        )

    file.file.seek(0)
    return file


@router.post("/upload")
async def demo_upload(
    uploaded_file: UploadFile | None = File(None),
    demo_zip_path: Path = Depends(_get_demo_zip_path),
    create_output_zip: Callable[[str, str, Path], tuple[str, Path, str]] = Depends(
        _get_zip_creator
    ),
    refined_zip_output_dir: Path = Depends(_get_refined_ecr_output_dir),
) -> JSONResponse:
    """
    Grabs an eCR zip file from the file system and runs it through the upload/refine process.
    """

    # Grab the demo zip file and turn it into an UploadFile
    if not demo_zip_path.exists():
        raise HTTPException(
            status_code=status.HTTP_404_NOT_FOUND,
            detail="Unable to find demo zip file to download.",
        )

    file = None
    if uploaded_file:
        file = await _validate_zip_file(uploaded_file)
    else:
        file = _create_sample_zip_file(demo_zip_path=demo_zip_path)

    try:
        # Read in and process XML data from demo file
        original_xml_files = await file_io.read_xml_zip(file)
        rr_results = refine.process_rr(original_xml_files)
        reportable_conditions = rr_results["reportable_conditions"]

        # create condition-eICR pairs with XMLFiles objects
        condition_eicr_pairs = refine.build_condition_eicr_pairs(
            original_xml_files, reportable_conditions
        )

        # Refine each pair and collect results
        refined_results = []

        # for each reportable condition, create a separate XMLFiles copy and refine independently.
        # this ensures output isolation: each condition produces its own eICR, with only the data relevant to that condition.
        # using a fresh XMLFiles object per condition also makes it straightforward to support future workflows,
        # such as processing and returning RR (Reportability Response) documents alongside or in relation to each eICR.
        for pair in condition_eicr_pairs:
            condition = pair["reportable_condition"]
            xml_files = pair[
                "xml_files"
            ]  # Each pair contains a distinct XMLFiles instance.

            # refine the eICR for this specific condition code.
            refined_eicr = refine.refine_eicr(
                xml_files=xml_files,
                condition_codes=condition["code"],
            )

            # collect the refined result for this condition.
            refined_results.append(
                {
                    "reportable_condition": condition,
                    "refined_eicr": refined_eicr,
                }
            )

        # build the response so each output is clearly associated with its source condition.
        # this structure makes it easy for clients to consume and extends naturally if we later return RR artifacts.
        conditions = []
        for result in refined_results:
            condition_info = result["reportable_condition"]
            condition_refined_eicr = result["refined_eicr"]

            conditions.append(
                {
                    "code": condition_info["code"],
                    "display_name": condition_info["displayName"],
                    "refined_eicr": condition_refined_eicr,
                    "stats": [
                        f"eICR file size reduced by {
                            _get_file_size_difference_percentage(
                                original_xml_files.eicr,
                                condition_refined_eicr,
                            )
                        }%",
                    ],
                    "processing_info": {
                        "condition_specific": True,
                        "sections_processed": "All sections scoped to condition codes",
                        "method": "ProcessedGrouper-based filtering",
                    },
                },
            )

        return JSONResponse(
            content=jsonable_encoder(
                {
                    "message": "Successfully processed eICR with condition-specific refinement",
                    "conditions_found": len(conditions),
                    "conditions": conditions,
                    "unrefined_eicr": original_xml_files.eicr,
                    "processing_notes": [
                        "Each condition gets its own refined eICR",
                        "Sections contain only data relevant to that specific condition",
                        "Clinical codes matched using ProcessedGrouper database",
                    ],
                }
            )
        )
    except XMLValidationError as e:
        raise HTTPException(
            status_code=status.HTTP_400_BAD_REQUEST,
            detail=e.details,
        )
    except ZipValidationError as e:
        raise HTTPException(status_code=status.HTTP_400_BAD_REQUEST, detail=e.message)


@router.get("/download/{token}")
async def download_refined_ecr(token: str) -> FileResponse:
    """
    Download a refined eCR zip file given a unique token.
    """

    if token not in file_store:
        raise HTTPException(
            status_code=status.HTTP_404_NOT_FOUND,
            detail="File not found or has expired.",
        )

    file_path = file_store[token]["path"]
    filename = file_store[token]["filename"]

    return FileResponse(
        file_path, media_type="application/octet-stream", filename=filename
    )


@router.get("/download")
async def demo_download(file_path: Path = Depends(_get_demo_zip_path)) -> FileResponse:
    """
    Download the unrefined sample eCR zip file.
    """

    # Grab demo zip and send it along to the client
    if not Path(file_path).exists():
        raise HTTPException(
            status_code=status.HTTP_404_NOT_FOUND,
            detail="Unable to find demo zip file to download.",
        )
    filename = file_path.name
    return FileResponse(
        file_path, media_type="application/octet-stream", filename=filename
    )<|MERGE_RESOLUTION|>--- conflicted
+++ resolved
@@ -166,20 +166,6 @@
     return file
 
 
-<<<<<<< HEAD
-def _get_zip_file_count(zip: ZipFile) -> int:
-    count = 0
-    for file in zip.infolist():
-        filename = file.filename
-        # skip macOS resource fork files
-        if filename.startswith("__MACOSX/") or filename.startswith("._"):
-            continue
-        count += 1
-    return count
-
-
-=======
->>>>>>> 603b33b0
 async def _validate_zip_file(file: UploadFile) -> UploadFile:
     # Check extension
     if not file.filename or not file.filename.lower().endswith(".zip"):
@@ -219,17 +205,6 @@
     try:
         file_content = await file.read()
         with ZipFile(io.BytesIO(file_content)) as zf:
-<<<<<<< HEAD
-            # Zip must contain only the two expected files
-            file_count = _get_zip_file_count(zf)
-            if file_count > MAX_ALLOWED_FILE_COUNT:
-                raise HTTPException(
-                    status_code=status.HTTP_400_BAD_REQUEST,
-                    detail=f".zip must contain only 2 files: CDA_eICR.xml and CDA_RR.xml. Found {file_count} files.",
-                )
-
-=======
->>>>>>> 603b33b0
             # Zip must be able to be processed
             bad_file = zf.testzip()
             if bad_file:
