--- conflicted
+++ resolved
@@ -103,122 +103,6 @@
     else:
         file = create_sample_zip_file(sample_zip_path=demo_zip_path)
 
-<<<<<<< HEAD
-    try:
-        logger.info("Processing demo file", extra={"upload_file": file.filename})
-
-        # get jurisdiction_id from user
-        jd = user.jurisdiction_id
-
-        try:
-            original_xml_files = await file_io.read_xml_zip(file)
-        except ZipValidationError as e:
-            logger.error("ZipValidationError in read_xml_zip", extra={"error": str(e)})
-            raise HTTPException(
-                status_code=status.HTTP_400_BAD_REQUEST,
-                detail="ZIP archive cannot be read. CDA_eICR.xml and CDA_RR.xml files must be present.",
-            )
-        except XMLValidationError as e:
-            logger.error("XMLValidationError in read_xml_zip", extra={"error": str(e)})
-            raise HTTPException(
-                status_code=status.HTTP_400_BAD_REQUEST,
-                detail="XML file(s) could not be processed.",
-            )
-        except FileProcessingError as e:
-            logger.error("FileProcessingError in read_xml_zip", extra={"error": str(e)})
-            raise HTTPException(
-                status_code=status.HTTP_400_BAD_REQUEST,
-                detail="File cannot be processed. Please ensure ZIP archive only contains the required files.",
-            )
-
-        # STEP 3:
-        # orchestrate refinement workflow via service layer
-        result = await independent_testing(
-            db=db,
-            xml_files=original_xml_files,
-            jurisdiction_id=jd,
-        )
-        refined_documents = result["refined_documents"]
-        conditions_without_matching_config_names = [
-            missing_condition["display_name"]
-            for missing_condition in result["no_matching_configuration_for_conditions"]
-        ]
-
-        # STEP 4:
-        # for each unique reportable condition code found in the RR (with a config),
-        # build a refined XML and collect metadata. The code used is from the RR.
-        conditions: list[Condition] = []
-        refined_files_to_zip = []
-        for refined_document in refined_documents:
-            condition_obj = refined_document.reportable_condition
-
-            stripped_original_ecr = format.strip_comments(original_xml_files.eicr)
-            normalized_stripped_original_ecr = format.normalize_xml(
-                stripped_original_ecr
-            )
-
-            stripped_refined_eicr = format.strip_comments(refined_document.refined_eicr)
-            condition_refined_eicr = format.normalize_xml(stripped_refined_eicr)
-
-            condition_code = condition_obj.code
-            condition_name = condition_obj.display_name
-
-            filename = file_io.create_split_condition_filename(
-                condition_name=condition_name, condition_code=condition_code
-            )
-
-            refined_files_to_zip.append((filename, condition_refined_eicr))
-
-            conditions.append(
-                Condition(
-                    code=condition_code,
-                    display_name=condition_name,
-                    refined_eicr=stripped_refined_eicr,
-                    stats=[
-                        f"eICR file size reduced by {
-                            get_file_size_reduction_percentage(
-                                unrefined_eicr=normalized_stripped_original_ecr,
-                                refined_eicr=condition_refined_eicr,
-                            )
-                        }%",
-                    ],
-                )
-            )
-
-        # STEP 5:
-        # add original eICR + RR files to ZIP
-        refined_files_to_zip.append(("CDA_eICR.xml", original_xml_files.eicr))
-        refined_files_to_zip.append(("CDA_RR.xml", original_xml_files.rr))
-
-        # STEP 6:
-        # package files into ZIP and upload to S3
-        output_file_name, output_zip_buffer = create_output_zip(
-            files=refined_files_to_zip,
-        )
-        presigned_s3_url = await run_in_threadpool(
-            upload_refined_files_to_s3,
-            user.id,
-            output_zip_buffer,
-            output_file_name,
-            logger,
-        )
-
-        # STEP 7:
-        # construct and return the response model
-        formatted_unrefined_eicr = format.strip_comments(
-            format.normalize_xml(original_xml_files.eicr)
-        )
-        return IndependentTestUploadResponse(
-            message="Successfully processed eICR with condition-specific refinement",
-            refined_conditions_found=len(conditions),
-            refined_conditions=conditions,
-            conditions_without_matching_configs=conditions_without_matching_config_names,
-            unrefined_eicr=formatted_unrefined_eicr,
-            refined_download_url=presigned_s3_url,
-        )
-    except XMLValidationError as e:
-        logger.error("XMLValidationError", extra={"error": str(e)})
-=======
     logger.info("Processing demo file", extra={"upload_file": file.filename})
 
     # get jurisdiction_id from user
@@ -228,7 +112,6 @@
         original_xml_files = await file_io.read_xml_zip(file)
     except ZipValidationError as e:
         logger.error("ZipValidationError in read_xml_zip", extra={"error": str(e)})
->>>>>>> fb4fe1a9
         raise HTTPException(
             status_code=status.HTTP_400_BAD_REQUEST,
             detail="ZIP archive cannot be read. CDA_eICR.xml and CDA_RR.xml files must be present.",
@@ -246,21 +129,11 @@
             detail="File cannot be processed. Please ensure ZIP archive only contains the required files.",
         )
 
-    try:
-        # STEP 3:
-        # orchestrate refinement workflow via service layer
-        result = await independent_testing(
-            db=db,
-            xml_files=original_xml_files,
-            jurisdiction_id=jd,
-        )
-    except Exception as e:
-        logger.error("Error in the independent testing flow", extra={"error": str(e)})
-        raise HTTPException(
-            status_code=status.HTTP_500_INTERNAL_SERVER_ERROR,
-            detail=GENERIC_SERVER_ERROR,
-        )
-
+    result = await independent_testing(
+        db=db,
+        xml_files=original_xml_files,
+        jurisdiction_id=jd,
+    )
     refined_documents = result["refined_documents"]
     conditions_without_matching_config_names = [
         missing_condition["display_name"]
@@ -274,7 +147,12 @@
     refined_files_to_zip = []
     for refined_document in refined_documents:
         condition_obj = refined_document.reportable_condition
-        condition_refined_eicr = format.normalize_xml(refined_document.refined_eicr)
+
+        stripped_original_ecr = format.strip_comments(original_xml_files.eicr)
+        normalized_stripped_original_ecr = format.normalize_xml(stripped_original_ecr)
+
+        stripped_refined_eicr = format.strip_comments(refined_document.refined_eicr)
+        condition_refined_eicr = format.normalize_xml(stripped_refined_eicr)
 
         condition_code = condition_obj.code
         condition_name = condition_obj.display_name
@@ -284,8 +162,6 @@
         )
 
         refined_files_to_zip.append((filename, condition_refined_eicr))
-
-        stripped_refined_eicr = format.strip_comments(condition_refined_eicr)
 
         conditions.append(
             Condition(
@@ -295,14 +171,13 @@
                 stats=[
                     f"eICR file size reduced by {
                         get_file_size_reduction_percentage(
-                            unrefined_eicr=original_xml_files.eicr,
+                            unrefined_eicr=normalized_stripped_original_ecr,
                             refined_eicr=condition_refined_eicr,
                         )
                     }%",
                 ],
             )
         )
-
     # STEP 5:
     # add original eICR + RR files to ZIP
     refined_files_to_zip.append(("CDA_eICR.xml", original_xml_files.eicr))
