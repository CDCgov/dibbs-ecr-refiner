# Based on sample code: https://docs.aws.amazon.com/lambda/latest/dg/python-handler.html#python-handler-example

# This file uses the default `lambda_function.py` and `lambda_handler` naming conventions. If either
# of these were to change, we'd need to modify this in AWS.
# See here: https://docs.aws.amazon.com/lambda/latest/dg/python-handler.html#python-handler-naming

import base64
import datetime
import json
import logging
import os
import uuid

import boto3

<<<<<<< HEAD
from ..core.models.types import XMLFiles
from ..services.refiner.refine import (
    build_condition_eicr_pairs,
    process_rr,
    refine_eicr,
)
=======
# from ..core.models.types import XMLFiles
# from ..services.refine import build_condition_eicr_pairs, process_rr, refine_eicr
>>>>>>> b21cd8f6

# Initialize the logger
logger = logging.getLogger()
logger.setLevel("INFO")

input_prefix = os.environ.get("REFINER_INPUT_PREFIX") or "RefinerInput"
output_prefix = os.environ.get("REFINER_OUTPUT_PREFIX") or "RefinerOutput"
complete_prefix = os.environ.get("REFINER_COMPLETE_PREFIX") or "RefinerComplete"


def lambda_handler(event, context):
    """
    Main Lambda handler function.

    Parameters:
        event: Dict containing the Lambda function event data
        context: Lambda runtime context
    Returns:
        Dict containing status message
    """
    try:
        logger.info(f"Event: {event}")
        # Iterate over the records and parse the S3 event
        for record in event["Records"]:
            logger.info(f"Record: {record}")

            # Initialize the S3 client
            region = record["awsRegion"]
            s3_client = boto3.client("s3", region_name=region)

            # Parse the S3 event
            s3_event = json.loads(record["body"])
            s3_object_key = s3_event["detail"]["object"]["key"]
            s3_bucket_name = s3_event["detail"]["bucket"]["name"]

            logger.info(f"Processing S3 Object: s3://{s3_bucket_name}/{s3_object_key}")

            # Get the file from S3
            response = s3_client.get_object(Bucket=s3_bucket_name, Key=s3_object_key)
            file_content = response["Body"].read()

            # I forgot our thought on the content of this object, I will assume this format:
            # {"eicr": <base64 encoded string>, "rr": <base64 encoded string>}

            # Decode the base64 encoded strings
            data = json.loads(file_content)
            eicr = base64.b64decode(data["eicr"]).decode("utf-8")
            rr = base64.b64decode(data["rr"]).decode("utf-8")

            # Process the EICR and RR using the refiner
            # NOTE: Need a database for this to work
            # refined_eicr_docs = run_refinement_process(eicr=eicr, rr=rr)

            # Sample data until we have database connectivity
            refined_eicr_docs = [eicr, rr]

            output_s3_paths = []
            # Upload the output files to S3
            for refined_eicr_doc in refined_eicr_docs:
                # Generate unique output prefix using timestamp and UUID
                timestamp = datetime.datetime.now().strftime("%Y/%m/%d")
                unique_id = str(uuid.uuid4())
                output_key = f"{timestamp}/{unique_id}"

                s3_client.put_object(
                    Bucket=s3_bucket_name,
                    Key=f"{output_prefix}/{output_key}",
                    Body=refined_eicr_doc.encode("utf-8"),
                    ContentType="application/xml",
                )
                output_s3_paths.append(f"{output_prefix}/{output_key}")

            # Update the S3 object with the output paths
            # Use the original s3_object_key with the complete prefix

            # RefinerComplete/yyyy/mm/dd/filename
            complete_key = f"{complete_prefix}/{timestamp}/{s3_object_key.replace(f'{input_prefix}/', '')}"
            s3_client.put_object(
                Bucket=s3_bucket_name,
                Key=complete_key,
                Body=json.dumps(output_s3_paths),
            )

        return {"statusCode": 200, "message": "Refiner processed successfully"}

    except Exception as e:
        logger.error(f"Error processing: {str(e)}")
        raise


<<<<<<< HEAD
def run_refinement_process(eicr: str, rr: str) -> list[str]:
    """
    Process the RR for reportable conditions, create XML file pairs per condition,
    and run the refiner against all files. Returns a list of refined eICR XML strings.

    Args:
        eicr (str): The eICR as an XML string
        rr (str): The RR as an XML string

    Returns:
        list[str]: XML for each refined eICR
    """
    # Create XMLFiles from pair
    original_xml_files = XMLFiles(eicr=eicr, rr=rr)

    # Process the RR to get reportable conditions
    rr_results = process_rr(original_xml_files)
    reportable_conditions = rr_results["reportable_conditions"]

    # create condition-eICR pairs with XMLFiles objects
    condition_eicr_pairs = build_condition_eicr_pairs(
        original_xml_files, reportable_conditions
    )

    # Create separate XML file pairs per condition and run the refinement process
    refined_eicr_docs = []
    for pair in condition_eicr_pairs:
        condition = pair["reportable_condition"]
        xml_files = pair[
            "xml_files"
        ]  # Each pair contains a distinct XMLFiles instance.

        # refine the eICR for this specific condition code.
        refined_eicr = refine_eicr(
            xml_files=xml_files,
            condition_codes_xpath=condition["code"],
        )

        # Add refined eICR XML doc to the list
        refined_eicr_docs.append(refined_eicr)

    return refined_eicr_docs
=======
# def run_refinement_process(eicr: str, rr: str) -> list[str]:
#     """
#     Process the RR for reportable conditions, create XML file pairs per condition,
#     and run the refiner against all files. Returns a list of refined eICR XML strings.

#     Args:
#         eicr (str): The eICR as an XML string
#         rr (str): The RR as an XML string

#     Returns:
#         list[str]: XML for each refined eICR
#     """
#     # Create XMLFiles from pair
#     original_xml_files = XMLFiles(eicr=eicr, rr=rr)

#     # Process the RR to get reportable conditions
#     rr_results = process_rr(original_xml_files)
#     reportable_conditions = rr_results["reportable_conditions"]

#     # create condition-eICR pairs with XMLFiles objects
#     condition_eicr_pairs = build_condition_eicr_pairs(
#         original_xml_files, reportable_conditions
#     )

#     # Create separate XML file pairs per condition and run the refinement process
#     refined_eicr_docs = []
#     for pair in condition_eicr_pairs:
#         condition = pair["reportable_condition"]
#         xml_files = pair[
#             "xml_files"
#         ]  # Each pair contains a distinct XMLFiles instance.

#         # refine the eICR for this specific condition code.
#         refined_eicr = refine_eicr(
#             xml_files=xml_files,
#             condition_codes=condition["code"],
#         )

#         # Add refined eICR XML doc to the list
#         refined_eicr_docs.append(refined_eicr)

#     return refined_eicr_docs
>>>>>>> b21cd8f6
<|MERGE_RESOLUTION|>--- conflicted
+++ resolved
@@ -13,17 +13,8 @@
 
 import boto3
 
-<<<<<<< HEAD
-from ..core.models.types import XMLFiles
-from ..services.refiner.refine import (
-    build_condition_eicr_pairs,
-    process_rr,
-    refine_eicr,
-)
-=======
 # from ..core.models.types import XMLFiles
 # from ..services.refine import build_condition_eicr_pairs, process_rr, refine_eicr
->>>>>>> b21cd8f6
 
 # Initialize the logger
 logger = logging.getLogger()
@@ -114,50 +105,6 @@
         raise
 
 
-<<<<<<< HEAD
-def run_refinement_process(eicr: str, rr: str) -> list[str]:
-    """
-    Process the RR for reportable conditions, create XML file pairs per condition,
-    and run the refiner against all files. Returns a list of refined eICR XML strings.
-
-    Args:
-        eicr (str): The eICR as an XML string
-        rr (str): The RR as an XML string
-
-    Returns:
-        list[str]: XML for each refined eICR
-    """
-    # Create XMLFiles from pair
-    original_xml_files = XMLFiles(eicr=eicr, rr=rr)
-
-    # Process the RR to get reportable conditions
-    rr_results = process_rr(original_xml_files)
-    reportable_conditions = rr_results["reportable_conditions"]
-
-    # create condition-eICR pairs with XMLFiles objects
-    condition_eicr_pairs = build_condition_eicr_pairs(
-        original_xml_files, reportable_conditions
-    )
-
-    # Create separate XML file pairs per condition and run the refinement process
-    refined_eicr_docs = []
-    for pair in condition_eicr_pairs:
-        condition = pair["reportable_condition"]
-        xml_files = pair[
-            "xml_files"
-        ]  # Each pair contains a distinct XMLFiles instance.
-
-        # refine the eICR for this specific condition code.
-        refined_eicr = refine_eicr(
-            xml_files=xml_files,
-            condition_codes_xpath=condition["code"],
-        )
-
-        # Add refined eICR XML doc to the list
-        refined_eicr_docs.append(refined_eicr)
-
-    return refined_eicr_docs
-=======
 # def run_refinement_process(eicr: str, rr: str) -> list[str]:
 #     """
 #     Process the RR for reportable conditions, create XML file pairs per condition,
@@ -199,5 +146,4 @@
 #         # Add refined eICR XML doc to the list
 #         refined_eicr_docs.append(refined_eicr)
 
-#     return refined_eicr_docs
->>>>>>> b21cd8f6
+#     return refined_eicr_docs