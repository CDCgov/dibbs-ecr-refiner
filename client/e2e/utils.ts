import { Page, expect } from '@playwright/test';
import { execSync } from 'child_process';

<<<<<<< HEAD
export async function login(page: Page, user?: string | null) {
  const username = typeof user === 'string' ? user : 'refiner';
  const password = typeof user === 'string' ? user : 'refiner';

  await page.goto('/');
  await page.getByText('Log in').click();
  await page.getByRole('textbox', { name: 'Username or email' }).click();
  await page.getByRole('textbox', { name: 'Username or email' }).fill(username);
=======
export function refreshDatabase(): string {
  try {
    const output = execSync('just db refresh', { encoding: 'utf-8' });
    return output;
  } catch (error: unknown) {
    if (typeof error === 'object' && error !== null) {
      const err = error as { stderr?: string; message?: string };
      if (err.stderr) {
        throw new Error(String(err.stderr));
      } else if (err.message) {
        throw new Error(String(err.message));
      } else {
        throw new Error(JSON.stringify(err));
      }
    }
    throw new Error(String(error));
  }
}

export async function login(page: Page, baseUrl = '/') {
  await page.goto(baseUrl, { waitUntil: 'networkidle', timeout: 60000 });
  await page.getByText('Log in').click();
  await page
    .getByRole('textbox', { name: 'Username or email' })
    .fill('refiner');
>>>>>>> 4faaa9be
  await page.getByRole('textbox', { name: 'Username or email' }).press('Tab');
  await page.getByRole('textbox', { name: 'Password' }).fill(password);
  await page.getByRole('button', { name: 'Sign In' }).click();
  // check that we are on the logged-in home screen
  await expect(
    page.getByText('Your reportable condition configurations')
  ).toBeVisible();
}

export async function logout(page: Page) {
  await page.goto('/');
  await page.getByRole('button', { name: 'refiner' }).click();
  await page.getByRole('menuitem', { name: 'Log out' }).click();
  await expect(page.getByRole('link', { name: 'Log in' })).toBeVisible();
}

export async function createNewConfiguration(
  conditionName: string,
  page: Page
) {
  await page.getByRole('button', { name: 'Set up new configuration' }).click();
  await page.getByTestId('combo-box-input').click();
  await page.getByTestId('combo-box-input').fill(conditionName);
  await page.getByTestId('combo-box-input').press('Tab');
  await page
    .getByRole('option', { name: conditionName, exact: true })
    .press('Enter');
  await page.getByTestId('combo-box-input').press('Tab');
  await page.getByTestId('combo-box-clear-button').press('Tab');
  await page.getByTestId('modalFooter').getByTestId('button').click();
  await expect(
    page.locator(
      `h4:has-text("New configuration created") + p:has-text("${conditionName}")`
    )
  ).toBeVisible();
}<|MERGE_RESOLUTION|>--- conflicted
+++ resolved
@@ -1,16 +1,6 @@
 import { Page, expect } from '@playwright/test';
 import { execSync } from 'child_process';
 
-<<<<<<< HEAD
-export async function login(page: Page, user?: string | null) {
-  const username = typeof user === 'string' ? user : 'refiner';
-  const password = typeof user === 'string' ? user : 'refiner';
-
-  await page.goto('/');
-  await page.getByText('Log in').click();
-  await page.getByRole('textbox', { name: 'Username or email' }).click();
-  await page.getByRole('textbox', { name: 'Username or email' }).fill(username);
-=======
 export function refreshDatabase(): string {
   try {
     const output = execSync('just db refresh', { encoding: 'utf-8' });
@@ -30,13 +20,14 @@
   }
 }
 
-export async function login(page: Page, baseUrl = '/') {
+export async function login({ page, user, baseUrl = "/" }: { page: Page; user?: string | null; baseUrl?: string }) {
+  const username = typeof user === 'string' ? user : 'refiner';
+  const password = typeof user === 'string' ? user : 'refiner';
+
   await page.goto(baseUrl, { waitUntil: 'networkidle', timeout: 60000 });
   await page.getByText('Log in').click();
-  await page
-    .getByRole('textbox', { name: 'Username or email' })
-    .fill('refiner');
->>>>>>> 4faaa9be
+  await page.getByRole('textbox', { name: 'Username or email' }).click();
+  await page.getByRole('textbox', { name: 'Username or email' }).fill(username);
   await page.getByRole('textbox', { name: 'Username or email' }).press('Tab');
   await page.getByRole('textbox', { name: 'Password' }).fill(password);
   await page.getByRole('button', { name: 'Sign In' }).click();
