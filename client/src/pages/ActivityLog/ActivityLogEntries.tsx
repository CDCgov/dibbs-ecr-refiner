--- conflicted
+++ resolved
@@ -44,7 +44,6 @@
                 >
                   {r.username}
                 </td>
-<<<<<<< HEAD
                 <td data-label={conditionHeader}>
                   <div className="flex flex-col gap-1">
                     <span className="text-gray-cool-90!">
@@ -58,18 +57,11 @@
                 <td className="text-gray-cool-90!" data-label={actionHeader}>
                   {r.action_text}
                 </td>
-                <td className="text-gray-cool-90!" data-label={dateHeader}>
-                  {createdAtDate.toLocaleDateString()} <br />
-                  {timeFormatter.format(createdAtDate)}
-=======
-                <td data-label={conditionHeader}>{r.configuration_name}</td>
-                <td data-label={actionHeader}>{r.action_text}</td>
                 <td data-label={dateHeader}>
                   <div className="flex flex-col">
                     <span>{date}</span>
                     <span>{time}</span>
                   </div>
->>>>>>> 59665d42
                 </td>
               </tr>
             );
