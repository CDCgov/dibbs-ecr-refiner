--- conflicted
+++ resolved
@@ -43,19 +43,10 @@
           />
         )}
         {view === 'success' && uploadResponse && (
-<<<<<<< HEAD
-            <Success
-                unrefinedEicr={uploadResponse.unrefined_eicr}
-                refinedEicr={uploadResponse.refined_eicr}
-                stats={uploadResponse.stats}
-                downloadToken={uploadResponse.refined_download_token}
-            />
-=======
           <Success
             conditions={uploadResponse.conditions}
             downloadToken={uploadResponse.refined_download_token}
           />
->>>>>>> cca27038
         )}
         {view === 'error' && <Error onClick={reset} />}
       </div>
