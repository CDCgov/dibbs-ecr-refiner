--- conflicted
+++ resolved
@@ -1,11 +1,7 @@
 import { Link } from 'react-router';
 import DibbsLogo from '../../assets/dibbs-logo.svg';
-<<<<<<< HEAD
 import PlaceholderImg from '../../assets/home/placeholder.png';
-=======
-import VideoPlaceholder from '../../assets/video-placeholder.svg';
 import { Button } from '../../components/Button';
->>>>>>> 464df709
 
 export function Home() {
   return (
@@ -35,7 +31,7 @@
               </p>
             </div>
             <div>
-              <Button className="usa-button" to="/demo">
+              <Button className="usa-button usa-button--big" to="/demo">
                 Try it out
               </Button>
             </div>
