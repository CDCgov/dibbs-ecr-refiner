import { Title } from '../../components/Title';
import { Button } from '../../components/Button';
import { Search } from '../../components/Search';
import { ConfigurationsTable } from '../../components/ConfigurationsTable';
<<<<<<< HEAD
import { useGetConfigurations } from '../../api/configurations/configurations';

export function Configurations() {
  const { data, isLoading } = useGetConfigurations();

  if (isLoading || !data?.data) return 'Loading...';
=======
import { useToast } from '../../hooks/useToast';

enum ConfigurationStatus {
  on = 'on',
  off = 'off',
}

export function Configurations() {
  const showToast = useToast();

  const tableData = {
    columns: { name: 'Reportable condition', status: 'Status' },
    data: [
      {
        name: 'Chlamydia trachomatis infection',
        status: ConfigurationStatus.on,
        id: 'chlamydia-config-id',
      },
      {
        name: 'Disease caused by Enterovirus',
        status: ConfigurationStatus.off,
        id: 'enterovirus-config-id',
      },
      {
        name: 'Human immunodeficiency virus infection (HIV)',
        status: ConfigurationStatus.off,
        id: 'hiv-config-id',
      },
      {
        name: 'Syphilis',
        status: ConfigurationStatus.on,
        id: 'syphilis-config-id',
      },
      {
        name: 'Viral hepatitis, type A',
        status: ConfigurationStatus.on,
        id: 'viral-hep-config-id',
      },
    ],
  };
>>>>>>> 3f207da0

  return (
    <section className="mx-auto p-3">
      <div className="flex flex-col gap-4 py-10">
        <Title>Your reportable condition configurations</Title>
        <p>
          Set up reportable configurations here to specifiy the data you'd like
          to retain in the refined eCRs for that condition.
        </p>
      </div>
      <div className="flex flex-col justify-between gap-10 sm:flex-row sm:items-start">
        <Search
          placeholder="Search configurations"
          id="search-configurations"
          name="search"
          type="text"
        />
        <Button
          className="m-0!"
          onClick={() => {
            showToast({
              heading: 'New configuration created',
              body: 'Human immunodeficiency virus infection',
            });
            showToast({
              heading: 'New configuration created',
              body: 'Human immunodeficiency virus infection',
              variant: 'error',
            });
          }}
        >
          Set up new condition
        </Button>
      </div>
      <ConfigurationsTable
        columns={{ name: 'Reportable condition', status: 'Status' }}
        data={data.data.map(({ id, name, is_active }) => ({
          id,
          name,
          status: is_active ? 'on' : 'off',
        }))}
      />
    </section>
  );
}<|MERGE_RESOLUTION|>--- conflicted
+++ resolved
@@ -2,55 +2,14 @@
 import { Button } from '../../components/Button';
 import { Search } from '../../components/Search';
 import { ConfigurationsTable } from '../../components/ConfigurationsTable';
-<<<<<<< HEAD
 import { useGetConfigurations } from '../../api/configurations/configurations';
+import { useToast } from '../../hooks/useToast';
 
 export function Configurations() {
+  const showToast = useToast();
   const { data, isLoading } = useGetConfigurations();
 
   if (isLoading || !data?.data) return 'Loading...';
-=======
-import { useToast } from '../../hooks/useToast';
-
-enum ConfigurationStatus {
-  on = 'on',
-  off = 'off',
-}
-
-export function Configurations() {
-  const showToast = useToast();
-
-  const tableData = {
-    columns: { name: 'Reportable condition', status: 'Status' },
-    data: [
-      {
-        name: 'Chlamydia trachomatis infection',
-        status: ConfigurationStatus.on,
-        id: 'chlamydia-config-id',
-      },
-      {
-        name: 'Disease caused by Enterovirus',
-        status: ConfigurationStatus.off,
-        id: 'enterovirus-config-id',
-      },
-      {
-        name: 'Human immunodeficiency virus infection (HIV)',
-        status: ConfigurationStatus.off,
-        id: 'hiv-config-id',
-      },
-      {
-        name: 'Syphilis',
-        status: ConfigurationStatus.on,
-        id: 'syphilis-config-id',
-      },
-      {
-        name: 'Viral hepatitis, type A',
-        status: ConfigurationStatus.on,
-        id: 'viral-hep-config-id',
-      },
-    ],
-  };
->>>>>>> 3f207da0
 
   return (
     <section className="mx-auto p-3">
