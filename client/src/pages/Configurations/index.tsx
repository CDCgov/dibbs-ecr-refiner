import { Title } from '../../components/Title';
import { Button } from '../../components/Button';
import { Search } from '../../components/Search';
import { ConfigurationsTable } from '../../components/ConfigurationsTable';
import { useGetConfigurations } from '../../api/configurations/configurations';
import { useToast } from '../../hooks/useToast';

<<<<<<< HEAD
export function Configurations() {
  const showToast = useToast();
  const { data, isLoading } = useGetConfigurations();

  if (isLoading || !data?.data) return 'Loading...';
=======
import {
  ModalToggleButton,
  Modal,
  ModalHeading,
  ModalFooter,
  ModalRef,
  Form,
  Label,
  ComboBox,
  ComboBoxRef,
} from '@trussworks/react-uswds';
import { SyntheticEvent, useRef, useState } from 'react';

enum ConfigurationStatus {
  on = 'on',
  off = 'off',
}

interface SelectedCondition {
  value: string;
  label: string;
}

interface ConfigurationsData {
  name: string;
  status: ConfigurationStatus;
  id: string;
}

interface ConfigurationsColumns {
  [key: string]: string;
}

interface ConfigurationsTable {
  columns: ConfigurationsColumns;
  data: ConfigurationsData[];
}

export function Configurations() {
  const [table, setTable] = useState<ConfigurationsTable>({
    columns: { name: 'Reportable condition', status: 'Status' },
    data: [],
  });

  const conditionData = {
    // TODO: Figure out what this data should look like and require using real
    // UUIDs since keys need to be unique.
    '3d7fb83d-d664-4b82-a0fb-3f8decd307cc': 'Anaplasmosis',
    '1be0a722-ead6-4a54-ad90-e83c139ceb3c': 'Chlamydia trachomatis infection',
    '0c157c35-b9a2-431f-badc-9ee0ea12003f': 'Gonorrhea',
    'f0365ece-3ec7-486a-ba73-7f5d1de64ca8': 'HIV',
    '985fc9f8-86dc-4e12-95f1-b7457b3497ca': 'Syphilis',
  };
>>>>>>> 1c62d3a6

  const showToast = useToast();

  const conditionList = Object.entries(conditionData).map(([id, name]) => ({
    value: id,
    label: name,
  }));

  const modalRef = useRef<ModalRef>(null);
  const listRef = useRef<ComboBoxRef>(null);

  const [formValid, setFormValid] = useState<boolean>(false);
  const [condition, setCondition] = useState<SelectedCondition | undefined>(
    undefined
  );

  function handleSubmit(e: SyntheticEvent) {
    e.preventDefault();
    if (!condition) {
      return;
    }

    const newData: ConfigurationsData = {
      name: condition.label,
      id: condition.value,
      status: ConfigurationStatus.off,
    };
    setTable((prevTable) => ({
      ...prevTable,
      data: [...prevTable.data, newData],
    }));

    modalRef.current?.toggleModal();
    listRef.current?.clearSelection();
  }
  function handleChange(selectedValue: string | undefined) {
    if (selectedValue) {
      const selectedOption = conditionList.find(
        (option) => option.value === selectedValue
      );
      setCondition(selectedOption);
      setFormValid(true);
    } else {
      setCondition(undefined);
      setFormValid(false);
    }
  }

  return (
    <section className="mx-auto p-3">
      <div className="flex flex-col gap-4 py-10">
        <Title>Your reportable condition configurations</Title>
        <p>
          Set up reportable configurations here to specifiy the data you'd like
          to retain in the refined eCRs for that condition.
        </p>
      </div>
      <div className="flex flex-col justify-between gap-10 sm:flex-row sm:items-start">
        <Search
          placeholder="Search configurations"
          id="search-configurations"
          name="search"
          type="text"
        />
        <ModalToggleButton
          modalRef={modalRef}
          opener
          className="!bg-violet-warm-60 hover:!bg-violet-warm-70 !m-0"
        >
          Set up new condition
        </ModalToggleButton>
        <Modal
          ref={modalRef}
          id="add-configuration-modal"
          aria-labelledby="add-configuration-modal-heading"
          aria-describedby="add-configuration-modal-description"
          className="pb-5 !align-top"
        >
          <ModalHeading
            id="add-configuration-modal-heading"
            className="font-merriweather !text-3xl !leading-18 font-bold text-black"
          >
            Set up new condition
          </ModalHeading>
          <p id="add-configuration-modal-description" className="sr-only">
            Select a reportable condition you'd like to configure.
          </p>
          <Form onSubmit={handleSubmit}>
            <Label
              htmlFor="new-condition"
              className="!leading-6"
              data-focus="true"
            >
              Condition
            </Label>
            <ComboBox
              ref={listRef}
              id="new-condition"
              name="new-condition"
              options={conditionList}
              onChange={handleChange}
            />
            <ModalFooter className="flex justify-self-end">
              <Button
                type="submit"
                variant={`${formValid ? 'primary' : 'disabled'}`}
                disabled={!formValid}
              >
                Add condition
              </Button>
            </ModalFooter>
          </Form>
        </Modal>
        <Button
          className="m-0!"
          onClick={() => {
            showToast({
              heading: 'New configuration created',
              body: 'Human immunodeficiency virus infection',
            });
            showToast({
              heading: 'New configuration created',
              body: 'Human immunodeficiency virus infection',
              variant: 'error',
            });
          }}
        >
          Test Toast
        </Button>
      </div>
<<<<<<< HEAD
      <ConfigurationsTable
        columns={{ name: 'Reportable condition', status: 'Status' }}
        data={data.data.map(({ id, name, is_active }) => ({
          id,
          name,
          status: is_active ? 'on' : 'off',
        }))}
      />
=======
      <ConfigurationsTable columns={table.columns} data={table.data} />
>>>>>>> 1c62d3a6
    </section>
  );
}<|MERGE_RESOLUTION|>--- conflicted
+++ resolved
@@ -5,23 +5,16 @@
 import { useGetConfigurations } from '../../api/configurations/configurations';
 import { useToast } from '../../hooks/useToast';
 
-<<<<<<< HEAD
-export function Configurations() {
-  const showToast = useToast();
-  const { data, isLoading } = useGetConfigurations();
-
-  if (isLoading || !data?.data) return 'Loading...';
-=======
 import {
   ModalToggleButton,
   Modal,
   ModalHeading,
   ModalFooter,
-  ModalRef,
   Form,
   Label,
   ComboBox,
   ComboBoxRef,
+  ModalRef,
 } from '@trussworks/react-uswds';
 import { SyntheticEvent, useRef, useState } from 'react';
 
@@ -55,6 +48,15 @@
     columns: { name: 'Reportable condition', status: 'Status' },
     data: [],
   });
+
+  const showToast = useToast();
+  const { data, isLoading } = useGetConfigurations();
+  const modalRef = useRef<ModalRef>(null);
+  const listRef = useRef<ComboBoxRef>(null);
+  const [formValid, setFormValid] = useState<boolean>(false);
+  const [condition, setCondition] = useState<SelectedCondition | undefined>(
+    undefined
+  );
 
   const conditionData = {
     // TODO: Figure out what this data should look like and require using real
@@ -65,22 +67,11 @@
     'f0365ece-3ec7-486a-ba73-7f5d1de64ca8': 'HIV',
     '985fc9f8-86dc-4e12-95f1-b7457b3497ca': 'Syphilis',
   };
->>>>>>> 1c62d3a6
-
-  const showToast = useToast();
 
   const conditionList = Object.entries(conditionData).map(([id, name]) => ({
     value: id,
     label: name,
   }));
-
-  const modalRef = useRef<ModalRef>(null);
-  const listRef = useRef<ComboBoxRef>(null);
-
-  const [formValid, setFormValid] = useState<boolean>(false);
-  const [condition, setCondition] = useState<SelectedCondition | undefined>(
-    undefined
-  );
 
   function handleSubmit(e: SyntheticEvent) {
     e.preventDefault();
@@ -101,6 +92,7 @@
     modalRef.current?.toggleModal();
     listRef.current?.clearSelection();
   }
+
   function handleChange(selectedValue: string | undefined) {
     if (selectedValue) {
       const selectedOption = conditionList.find(
@@ -113,6 +105,19 @@
       setFormValid(false);
     }
   }
+
+  if (isLoading || !data?.data) return 'Loading...';
+
+  const combinedData = [
+    // Map fetched data into your ConfigurationsData format
+    ...data.data.map(({ id, name, is_active }) => ({
+      id,
+      name,
+      status: is_active ? ConfigurationStatus.on : ConfigurationStatus.off,
+    })),
+    // Append your local added configurations
+    ...table.data,
+  ];
 
   return (
     <section className="mx-auto p-3">
@@ -196,18 +201,10 @@
           Test Toast
         </Button>
       </div>
-<<<<<<< HEAD
       <ConfigurationsTable
         columns={{ name: 'Reportable condition', status: 'Status' }}
-        data={data.data.map(({ id, name, is_active }) => ({
-          id,
-          name,
-          status: is_active ? 'on' : 'off',
-        }))}
+        data={combinedData}
       />
-=======
-      <ConfigurationsTable columns={table.columns} data={table.data} />
->>>>>>> 1c62d3a6
     </section>
   );
 }