import { Title } from '../../components/Title';
import { Button } from '../../components/Button';
import { Search } from '../../components/Search';
import { ConfigurationsTable } from '../../components/ConfigurationsTable';
import {
  useCreateConfiguration,
  useGetConfigurations,
} from '../../api/configurations/configurations';
import { useToast } from '../../hooks/useToast';

import {
  ModalToggleButton,
  Modal,
  ModalHeading,
  ModalFooter,
  Label,
  ComboBox,
  ModalRef,
  ComboBoxRef,
} from '@trussworks/react-uswds';
import { useMemo, useRef, useState } from 'react';
import { useGetConditions } from '../../api/conditions/conditions';
import { GetConditionsResponse } from '../../api/schemas';
import { useNavigate } from 'react-router';
import { useApiErrorFormatter } from '../../hooks/useErrorFormatter';
import { useSearch } from '../../hooks/useSearch';
import { CONFIGURATION_CONFIRMATION_CTA, CONFIGURATION_CTA } from './utils';
<<<<<<< HEAD
import { Spinner } from '../../components/Spinner';
=======
import ErrorFallback from '../ErrorFallback';
>>>>>>> fb2b8486

enum ConfigurationStatus {
  on = 'on',
  off = 'off',
}

interface ConfigurationsData {
  name: string;
  status: ConfigurationStatus;
  id: string;
}

interface ConfigurationsColumns {
  [key: string]: string;
}

interface ConfigurationsTable {
  columns: ConfigurationsColumns;
  data: ConfigurationsData[];
}

export function Configurations() {
  const { data: response, isPending, isError, error } = useGetConfigurations();

  const configs = useMemo(() => response?.data ?? [], [response?.data]);

  const { searchText, setSearchText, results } = useSearch(configs, {
    keys: [{ name: 'name', weight: 1 }],
  });

  const modalRef = useRef<ModalRef>(null);

<<<<<<< HEAD
  if (isPending) return <Spinner variant="centered" />;

  if (isError) return 'Error!';
=======
  if (isPending) return 'Loading...';
  if (isError) return <ErrorFallback error={error} />;
>>>>>>> fb2b8486

  return (
    <section className="mx-auto p-3">
      <div className="flex flex-col gap-4 py-10">
        <Title>Your reportable condition configurations</Title>
        <p>
          Set up reportable condition configurations here to specify the data
          you'd like to retain in the refined eCRs for that condition.
        </p>
      </div>
      <div className="flex flex-col justify-between gap-10 sm:flex-row sm:items-start">
        {configs.length > 0 ? (
          <Search
            placeholder="Search configurations"
            id="search-configurations"
            name="search"
            onChange={(e) => setSearchText(e.target.value)}
          />
        ) : (
          <div></div>
        )}

        <ModalToggleButton
          modalRef={modalRef}
          opener
          className="!bg-violet-warm-60 hover:!bg-violet-warm-70 !m-0"
        >
          {CONFIGURATION_CTA}
        </ModalToggleButton>
        <NewConfigModal modalRef={modalRef} />
      </div>
      <ConfigurationsTable
        data={searchText ? results.map((r) => r.item) : configs}
      />
    </section>
  );
}

interface NewConfigModalProps {
  modalRef: React.RefObject<ModalRef | null>;
}

function NewConfigModal({ modalRef }: NewConfigModalProps) {
  const showToast = useToast();
  const comboBoxRef = useRef<ComboBoxRef>(null);
  const { data: response, isPending, isError } = useGetConditions();
  const [selectedCondition, setSelectedCondition] =
    useState<GetConditionsResponse | null>(null);

  const { mutate: createConfig } = useCreateConfiguration();
  const navigate = useNavigate();
  const formatError = useApiErrorFormatter();

  return (
    <Modal
      ref={modalRef}
      id="add-configuration-modal"
      aria-labelledby="add-configuration-modal-heading"
      aria-describedby="add-configuration-modal-description"
      className="condition-creation-modal p-5 !align-top md:p-0 md:pb-5"
    >
      <ModalHeading
        id="add-configuration-modal-heading"
        className="font-merriweather !text-3xl !leading-18 font-bold text-black"
      >
        {CONFIGURATION_CTA}
      </ModalHeading>
      <p id="add-configuration-modal-description" className="sr-only">
        Select a reportable condition you'd like to configure.
      </p>
      {isPending ? (
        <Spinner />
      ) : isError ? (
        <p className="text-state-error-dark">
          Failed to load conditions. Please try again.
        </p>
      ) : (
        <>
          <Label
            htmlFor="new-condition"
            className="!leading-6"
            data-focus="true"
          >
            Select condition
          </Label>
          <ComboBox
            id="new-condition"
            ref={comboBoxRef}
            name="new-condition"
            options={response?.data.map((condition) => ({
              value: condition.id,
              label: condition.display_name,
            }))}
            onChange={(conditionId) => {
              const found =
                response.data.find((c) => c.id === conditionId) ?? null;
              setSelectedCondition(found);
            }}
          />
        </>
      )}
      <ModalFooter className="flex justify-self-end">
        <Button
          variant={`${selectedCondition ? 'primary' : 'disabled'}`}
          disabled={!selectedCondition}
          onClick={() => {
            if (!selectedCondition) return;
            createConfig(
              { data: { condition_id: selectedCondition.id } },
              {
                onSuccess: async (resp) => {
                  await navigate(`/configurations/${resp.data.id}/build`);
                  comboBoxRef.current?.clearSelection();
                  modalRef.current?.toggleModal();
                  showToast({
                    heading: 'New configuration created',
                    body: selectedCondition?.display_name ?? '',
                  });
                  setSelectedCondition(null);
                },
                onError: (e) => {
                  showToast({
                    heading: 'Configuration could not be created',
                    variant: 'error',
                    body: formatError(e),
                  });
                  comboBoxRef.current?.clearSelection();
                  modalRef.current?.toggleModal();
                  setSelectedCondition(null);
                },
              }
            );
          }}
        >
          {CONFIGURATION_CONFIRMATION_CTA}
        </Button>
      </ModalFooter>
    </Modal>
  );
}<|MERGE_RESOLUTION|>--- conflicted
+++ resolved
@@ -25,11 +25,8 @@
 import { useApiErrorFormatter } from '../../hooks/useErrorFormatter';
 import { useSearch } from '../../hooks/useSearch';
 import { CONFIGURATION_CONFIRMATION_CTA, CONFIGURATION_CTA } from './utils';
-<<<<<<< HEAD
 import { Spinner } from '../../components/Spinner';
-=======
 import ErrorFallback from '../ErrorFallback';
->>>>>>> fb2b8486
 
 enum ConfigurationStatus {
   on = 'on',
@@ -62,14 +59,8 @@
 
   const modalRef = useRef<ModalRef>(null);
 
-<<<<<<< HEAD
   if (isPending) return <Spinner variant="centered" />;
-
-  if (isError) return 'Error!';
-=======
-  if (isPending) return 'Loading...';
   if (isError) return <ErrorFallback error={error} />;
->>>>>>> fb2b8486
 
   return (
     <section className="mx-auto p-3">
