<<<<<<< HEAD
import { Link, useParams } from 'react-router';
import NotFound from '../../NotFound';
=======
import { useParams } from 'react-router';
>>>>>>> 1e1b39f7
import { Title } from '../../../components/Title';
import { Button } from '../../../components/Button';
import { Steps, StepsContainer } from '../Steps';
import {
  NavigationContainer,
  SectionContainer,
  TitleContainer,
} from '../layout';
import { useState } from 'react';
import classNames from 'classnames';
import { Search } from '../../../components/Search';
import { Icon, Label, Select } from '@trussworks/react-uswds';
import { useSearch } from '../../../hooks/useSearch';
<<<<<<< HEAD
import Drawer from '../../../components/Drawer';
import ConditionItem from '../../../components/ConfigurationCodeSet';
=======
import { useGetConfiguration } from '../../../api/configurations/configurations';
import { GetConfigurationResponse } from '../../../api/schemas';
import { useGetCondition } from '../../../api/conditions/conditions';
>>>>>>> 1e1b39f7

export default function ConfigBuild() {
  // Fetch config by ID on page load for each of these steps
  // build -> test -> activate
  const { id } = useParams<{ id: string }>();
  const {
    data: response,
    isLoading,
    isError,
  } = useGetConfiguration(id ?? '', {
    query: { enabled: !!id },
  });

  if (isLoading || !response?.data) return 'Loading...';
  if (isError) return 'Error!';

  return (
    <div>
      <TitleContainer>
        <Title>{response.data.display_name}</Title>
      </TitleContainer>
      <NavigationContainer>
        <StepsContainer>
          <Steps configurationId={response?.data.id} />
          <Button to={`/configurations/${id}/test`}>
            Next: Test configuration
          </Button>
        </StepsContainer>
      </NavigationContainer>
      <SectionContainer>
        <Builder code_sets={response.data.code_sets} />
      </SectionContainer>
    </div>
  );
}

<<<<<<< HEAD
const builderResponse = {
  allCodeSystems: [
    {
      id: 'loinc-id',
      name: 'LOINC',
    },
    {
      id: 'snomed-id',
      name: 'SNOMED',
    },
  ],
  codeSets: [
    {
      id: 'covid-19-id',
      display_name: 'COVID-19',
      code_count: 9,
      codes: [
        {
          code: '45068-2',
          codeSystem: 'SNOMED',
          text: 'Chlamydia trachomatis+Neisseria gonorrhoeae DNA [Presence] in Cervix by NAA with probe detection',
        },
        {
          code: '45068-3',
          codeSystem: 'LOINC',
          text: 'Chlamydia trachomatis+Neisseria gonorrhoeae DNA [Presence] in Cervix by NAA with probe detection',
        },
        {
          code: '45068-4',
          codeSystem: 'LOINC',
          text: 'Chlamydia trachomatis+Neisseria gonorrhoeae DNA [Presence] in Cervix by NAA with probe detection',
        },
        {
          code: '45068-1',
          codeSystem: 'LOINC',
          text: 'Chlamydia trachomatis+Neisseria gonorrhoeae DNA [Presence] in Cervix by NAA with probe detection',
        },
        {
          code: '45068-5',
          codeSystem: 'SNOMED',
          text: 'Chlamydia trachomatis+Neisseria gonorrhoeae DNA [Presence] in Cervix by NAA with probe detection',
        },
        {
          code: '45068-6',
          codeSystem: 'LOINC',
          text: 'Chlamydia trachomatis+Neisseria gonorrhoeae DNA [Presence] in Cervix by NAA with probe detection',
        },
        {
          code: '45068-7',
          codeSystem: 'LOINC',
          text: 'Chlamydia trachomatis+Neisseria gonorrhoeae DNA [Presence] in Cervix by NAA with probe detection',
        },
        {
          code: '45068-8',
          codeSystem: 'LOINC',
          text: 'Chlamydia trachomatis+Neisseria gonorrhoeae DNA [Presence] in Cervix by NAA with probe detection',
        },
        {
          code: '45068-9',
          codeSystem: 'LOINC',
          text: 'Chlamydia trachomatis+Neisseria gonorrhoeae DNA [Presence] in Cervix by NAA with probe detection',
        },
      ],
    },
    {
      id: 'chlamydia-id',
      display_name: 'Chlamydia',
      code_count: 2,
      codes: [
        {
          code: '45076-7',
          codeSystem: 'SNOMED',
          text: 'Chlamydia trachomatis+Neisseria gonorrhoeae DNA [Presence] in Genital specimen by NAA with probe detection',
        },
        {
          code: '45076-8',
          codeSystem: 'SNOMED',
          text: 'Chlamydia trachomatis+Neisseria gonorrhoeae DNA [Presence] in Genital specimen by NAA with probe detection',
        },
      ],
    },
    {
      id: 'hiv-id',
      display_name: 'Human immunodeficiency virus infection (HIV)',
      code_count: 7,
      codes: [
        {
          code: '45568-4',
          codeSystem: 'LOINC',
          text: 'Human immunodeficiency virus infection (HIV) DNA [Presence] in Specimen by Probe',
        },
        {
          code: '45569-1',
          codeSystem: 'LOINC',
          text: 'Human immunodeficiency virus infection (HIV) DNA [Presence] in Specimen by Probe',
        },
        {
          code: '45570-5',
          codeSystem: 'SNOMED',
          text: 'Human immunodeficiency virus infection (HIV) DNA [Presence] in Specimen by Probe',
        },
        {
          code: '45571-6',
          codeSystem: 'LOINC',
          text: 'Human immunodeficiency virus infection (HIV) DNA [Presence] in Specimen by Probe',
        },
        {
          code: '45572-7',
          codeSystem: 'LOINC',
          text: 'Human immunodeficiency virus infection (HIV) DNA [Presence] in Specimen by Probe',
        },
        {
          code: '45573-8',
          codeSystem: 'LOINC',
          text: 'Human immunodeficiency virus infection (HIV) DNA [Presence] in Specimen by Probe',
        },
        {
          code: '45574-9',
          codeSystem: 'LOINC',
          text: 'Human immunodeficiency virus infection (HIV) DNA [Presence] in Specimen by Probe',
        },
      ],
    },
    {
      id: 'gonorrhea-id',
      display_name: 'Gonorrhea',
      code_count: 3,
      codes: [
        {
          code: '5028-6',
          codeSystem: 'LOINC',
          text: 'Neisseria gonorrhoeae rRNA [Presence] in Specimen by Probe',
        },
        {
          code: '10001-7',
          codeSystem: 'SNOMED',
          text: 'Neisseria gonorrhoeae rRNA [Presence] in Specimen by Probe',
        },
        {
          code: '2101-0',
          codeSystem: 'LOINC',
          text: 'Neisseria gonorrhoeae rRNA [Presence] in Specimen by Probe',
        },
      ],
    },
  ],
};
=======
type BuilderProps = Pick<GetConfigurationResponse, 'code_sets'>;
>>>>>>> 1e1b39f7

function Builder({ code_sets }: BuilderProps) {
  const [selectedCodesetId, setSelectedCodesetId] = useState<string | null>(
    null
  );

  function onClick(id: string) {
    setSelectedCodesetId(id);
  }

<<<<<<< HEAD
  function toggleDrawer() {
    setDrawerActive(!drawerActive);
  }

  function handleCodeSystemSelect(event: React.ChangeEvent<HTMLSelectElement>) {
    setSelectedCodeSystem(event.target.value);
  }

  // Decide which data to display
  const visibleCodes = searchText ? results.map((r) => r.item) : filteredCodes;

  // const conditionData = {
  //   // TODO: Figure out what this data should look like and require using real
  //   // UUIDs since keys need to be unique.
  //   '3d7fb83d-d664-4b82-a0fb-3f8decd307cc': 'Anaplasmosis',
  //   '1be0a722-ead6-4a54-ad90-e83c139ceb3c': 'Chlamydia trachomatis infection',
  //   '0c157c35-b9a2-431f-badc-9ee0ea12003f': 'Gonorrhea',
  //   'f0365ece-3ec7-486a-ba73-7f5d1de64ca8': 'HIV',
  //   '985fc9f8-86dc-4e12-95f1-b7457b3497ca': 'Syphilis',
  //   '6d541ced-f53b-4690-9eca-9186b5aa654c':
  //     'Human immunodeficiency virus (HIV)',
  //   'f68575c8-7a42-4dda-9505-94a7436f8461': 'Anthrax',
  //   '890c3126-59a1-48f6-8151-0787f8d8d280': 'Arboviral disease',
  //   'c2e983af-7ce2-4416-9576-d5b90d9f34de': 'Brucellosis',
  //   '44fd0471-5e1c-46f9-87f6-b5a797206e3f': 'Campylobacteriosis',
  //   '27aeaf8e-1d5e-4468-80c6-a73d154ab0c5': 'Cholera',
  //   '87835fb2-ebac-4052-b627-0150603f55e3': 'Cocciodioidomycosis',
  //   'a2b62d15-3edc-4be6-8fd7-6fb0384f8903': 'COVID-19',
  //   '583f3870-babe-4253-a3b3-d2e6064588bd': 'Cryptosporidiosis',
  //   '5f2c8e40-1b17-4540-bc8a-5d1fd5d092fa': 'Candida auris',
  // };

  // const conditionList = Object.entries(conditionData).map(([id, name]) => ({
  //   value: id,
  //   label: name,
  // }));

  function onSearch(/* filter: string */) {}
  // function onSave() {}
  function onClose() {
    setDrawerActive(false);
  }

  const [drawerActive, setDrawerActive] = useState(false);

=======
>>>>>>> 1e1b39f7
  return (
    <div className="bg-blue-cool-5 h-[35rem] rounded-lg p-2">
      <div className="flex h-full flex-col gap-4 sm:flex-row">
        <div className="flex flex-col gap-4 py-4 sm:w-1/3 md:px-2">
          <div className="flex flex-col items-start gap-2 sm:flex-row sm:items-center sm:justify-between sm:gap-0">
            <label
              className="text-gray-cool-60 font-bold"
              htmlFor="open-codesets"
            >
              CONDITION CODE SETS
            </label>
            <button
              className="text-blue-cool-60 flex flex-row items-center font-bold hover:cursor-pointer"
              id="open-codesets"
              aria-label="Add new code set to configuration"
              onClick={toggleDrawer}
            >
              <Icon.Add size={3} aria-hidden />
              <span>ADD</span>
            </button>
          </div>
          <div className="max-h-[10rem] overflow-y-auto md:max-h-[34.5rem]">
            <ul className="flex flex-col gap-2">
              {code_sets.map((codeSet) => (
                <li key={codeSet.display_name}>
                  <button
                    className={classNames(
                      'flex h-full w-full flex-col justify-between gap-3 rounded p-1 text-left hover:cursor-pointer hover:bg-stone-50 sm:flex-row sm:gap-0 sm:p-4',
                      {
                        'bg-white': selectedCodesetId === codeSet.condition_id,
                      }
                    )}
                    onClick={() => onClick(codeSet.condition_id)}
                    aria-controls={
                      selectedCodesetId ? 'codeset-table' : undefined
                    }
                    aria-pressed={selectedCodesetId === codeSet.condition_id}
                  >
                    <span>{codeSet.display_name}</span>
                    <span>{codeSet.total_codes}</span>
                  </button>
                </li>
              ))}
            </ul>
          </div>
        </div>
        <div className="flex max-h-[34.5rem] flex-col items-start gap-4 overflow-y-auto rounded-lg bg-white p-1 pt-4 sm:w-2/3 sm:pt-0 md:p-6">
          <DefaultGroupingParagraph />
          {selectedCodesetId ? (
            <ConditionCodeTable conditionId={selectedCodesetId} />
          ) : null}
        </div>
      </div>
      <Drawer
        title="Add condition code sets"
        subtitle={
          <p className="!pt-2">
            Codes relevant to each condition are grouped together. These code
            sets are derived from the{' '}
            <Link
              to={'https://tes.tools.aimsplatform.org'}
              className="text-blue-cool-60 font-bold"
            >
              TES (Terminology Exchange Service)
            </Link>
            .
          </p>
        }
        isOpen={drawerActive}
        placeHolder="Search by condition name"
        onSearch={onSearch}
        // onSave={onSave}
        onClose={onClose}
        toRender={
          <>
            <ConditionItem
              conditionName={'Chlamydia trachomatis infection'}
            ></ConditionItem>
            <ConditionItem conditionName={'Gonorrhea'}></ConditionItem>
            <ConditionItem conditionName={'HIV'}></ConditionItem>
            <ConditionItem conditionName={'Syphilis'}></ConditionItem>
            <ConditionItem conditionName={'Anaplasmosis'}></ConditionItem>
            <ConditionItem conditionName={'Anthrax'}></ConditionItem>
            <ConditionItem conditionName={'Arboviral disease'}></ConditionItem>
            <ConditionItem conditionName={'Brucellosis'}></ConditionItem>
            <ConditionItem conditionName={'Campylobacteriosis'}></ConditionItem>
            <ConditionItem conditionName={'Cholera'}></ConditionItem>
            <ConditionItem
              conditionName={'Cocciodioidomycosis'}
            ></ConditionItem>
            <ConditionItem conditionName={'COVID-19'}></ConditionItem>
            <ConditionItem conditionName={'Cryptosporidiosis'}></ConditionItem>
            <ConditionItem conditionName={'Candida auris'}></ConditionItem>
          </>
        }
        drawerWidth="35%"
      />
    </div>
  );
}

function DefaultGroupingParagraph() {
  return (
    <p>
      These condition code sets come from the default groupings in the{' '}
      <a
        className="text-blue-cool-60 hover:text-blue-cool-50 underline"
        href="https://tes.tools.aimsplatform.org/auth/signin"
        target="_blank"
        rel="noopener"
      >
        TES (Terminology Exchange Service).
      </a>
    </p>
  );
}

interface ConditionCodeTableProps {
  conditionId: string;
}

function ConditionCodeTable({ conditionId }: ConditionCodeTableProps) {
  const { data: response, isLoading, isError } = useGetCondition(conditionId);
  const [selectedCodeSystem, setSelectedCodeSystem] = useState<string>('all');

  const codes = response?.data.codes ?? [];

  const filteredCodes = codes.filter((code) => {
    return selectedCodeSystem === 'all' || code.system === selectedCodeSystem;
  });

  const { searchText, setSearchText, results } = useSearch(filteredCodes, {
    keys: [
      { name: 'code', weight: 0.7 },
      { name: 'description', weight: 0.3 },
    ],
    includeScore: true,
  });

  // Decide which data to display
  const visibleCodes = searchText ? results.map((r) => r.item) : filteredCodes;

  if (isLoading || !response?.data) return 'Loading...';
  if (isError) return 'Error!';

  function handleCodeSystemSelect(event: React.ChangeEvent<HTMLSelectElement>) {
    setSelectedCodeSystem(event.target.value);
  }

  return (
    <div className="min-w-full">
      <div className="border-bottom-[1px] mb-4 flex min-w-full flex-col items-start gap-6 sm:flex-row sm:items-end">
        <Search
          onChange={(e) => setSearchText(e.target.value)}
          id="code-search"
          name="code-search"
          type="search"
          placeholder="Search code set"
        />
        <div>
          <Label htmlFor="code-system-select">Code system</Label>
          <Select
            id="code-system-select"
            name="code-system-select"
            value={selectedCodeSystem}
            onChange={handleCodeSystemSelect}
          >
            <option key="all-code-systems" value="all">
              All code systems
            </option>
            {response.data.available_systems.map((system) => (
              <option key={system} value={system}>
                {system}
              </option>
            ))}
          </Select>
        </div>
      </div>
      <hr className="border-blue-cool-5 w-full border-[1px]" />
      <div role="region">
        <table
          id="codeset-table"
          className="w-full border-separate border-spacing-y-4"
          aria-label={`Codes in set with ID ${conditionId}`}
        >
          <thead className="sr-only">
            <tr>
              <th>Code</th>
              <th>Code system</th>
              <th>Condition</th>
            </tr>
          </thead>
          <tbody>
            {visibleCodes.map((code) => (
              <ConditionCodeRow
                key={`${code.system}-${code.code}`}
                codeSystem={code.system}
                code={code.code}
                text={code.description}
              />
            ))}
          </tbody>
        </table>
      </div>
    </div>
  );
}

interface ConditionCodeRowProps {
  code: string;
  codeSystem: string;
  text: string;
}

function ConditionCodeRow({ code, codeSystem, text }: ConditionCodeRowProps) {
  return (
    <tr>
      <td className="w-1/6">{code}</td>
      <td className="w-1/6"> {codeSystem}</td>
      <td className="w-4/6">{text}</td>
    </tr>
  );
}<|MERGE_RESOLUTION|>--- conflicted
+++ resolved
@@ -1,9 +1,4 @@
-<<<<<<< HEAD
 import { Link, useParams } from 'react-router';
-import NotFound from '../../NotFound';
-=======
-import { useParams } from 'react-router';
->>>>>>> 1e1b39f7
 import { Title } from '../../../components/Title';
 import { Button } from '../../../components/Button';
 import { Steps, StepsContainer } from '../Steps';
@@ -17,14 +12,11 @@
 import { Search } from '../../../components/Search';
 import { Icon, Label, Select } from '@trussworks/react-uswds';
 import { useSearch } from '../../../hooks/useSearch';
-<<<<<<< HEAD
 import Drawer from '../../../components/Drawer';
 import ConditionItem from '../../../components/ConfigurationCodeSet';
-=======
 import { useGetConfiguration } from '../../../api/configurations/configurations';
 import { GetConfigurationResponse } from '../../../api/schemas';
 import { useGetCondition } from '../../../api/conditions/conditions';
->>>>>>> 1e1b39f7
 
 export default function ConfigBuild() {
   // Fetch config by ID on page load for each of these steps
@@ -61,157 +53,7 @@
   );
 }
 
-<<<<<<< HEAD
-const builderResponse = {
-  allCodeSystems: [
-    {
-      id: 'loinc-id',
-      name: 'LOINC',
-    },
-    {
-      id: 'snomed-id',
-      name: 'SNOMED',
-    },
-  ],
-  codeSets: [
-    {
-      id: 'covid-19-id',
-      display_name: 'COVID-19',
-      code_count: 9,
-      codes: [
-        {
-          code: '45068-2',
-          codeSystem: 'SNOMED',
-          text: 'Chlamydia trachomatis+Neisseria gonorrhoeae DNA [Presence] in Cervix by NAA with probe detection',
-        },
-        {
-          code: '45068-3',
-          codeSystem: 'LOINC',
-          text: 'Chlamydia trachomatis+Neisseria gonorrhoeae DNA [Presence] in Cervix by NAA with probe detection',
-        },
-        {
-          code: '45068-4',
-          codeSystem: 'LOINC',
-          text: 'Chlamydia trachomatis+Neisseria gonorrhoeae DNA [Presence] in Cervix by NAA with probe detection',
-        },
-        {
-          code: '45068-1',
-          codeSystem: 'LOINC',
-          text: 'Chlamydia trachomatis+Neisseria gonorrhoeae DNA [Presence] in Cervix by NAA with probe detection',
-        },
-        {
-          code: '45068-5',
-          codeSystem: 'SNOMED',
-          text: 'Chlamydia trachomatis+Neisseria gonorrhoeae DNA [Presence] in Cervix by NAA with probe detection',
-        },
-        {
-          code: '45068-6',
-          codeSystem: 'LOINC',
-          text: 'Chlamydia trachomatis+Neisseria gonorrhoeae DNA [Presence] in Cervix by NAA with probe detection',
-        },
-        {
-          code: '45068-7',
-          codeSystem: 'LOINC',
-          text: 'Chlamydia trachomatis+Neisseria gonorrhoeae DNA [Presence] in Cervix by NAA with probe detection',
-        },
-        {
-          code: '45068-8',
-          codeSystem: 'LOINC',
-          text: 'Chlamydia trachomatis+Neisseria gonorrhoeae DNA [Presence] in Cervix by NAA with probe detection',
-        },
-        {
-          code: '45068-9',
-          codeSystem: 'LOINC',
-          text: 'Chlamydia trachomatis+Neisseria gonorrhoeae DNA [Presence] in Cervix by NAA with probe detection',
-        },
-      ],
-    },
-    {
-      id: 'chlamydia-id',
-      display_name: 'Chlamydia',
-      code_count: 2,
-      codes: [
-        {
-          code: '45076-7',
-          codeSystem: 'SNOMED',
-          text: 'Chlamydia trachomatis+Neisseria gonorrhoeae DNA [Presence] in Genital specimen by NAA with probe detection',
-        },
-        {
-          code: '45076-8',
-          codeSystem: 'SNOMED',
-          text: 'Chlamydia trachomatis+Neisseria gonorrhoeae DNA [Presence] in Genital specimen by NAA with probe detection',
-        },
-      ],
-    },
-    {
-      id: 'hiv-id',
-      display_name: 'Human immunodeficiency virus infection (HIV)',
-      code_count: 7,
-      codes: [
-        {
-          code: '45568-4',
-          codeSystem: 'LOINC',
-          text: 'Human immunodeficiency virus infection (HIV) DNA [Presence] in Specimen by Probe',
-        },
-        {
-          code: '45569-1',
-          codeSystem: 'LOINC',
-          text: 'Human immunodeficiency virus infection (HIV) DNA [Presence] in Specimen by Probe',
-        },
-        {
-          code: '45570-5',
-          codeSystem: 'SNOMED',
-          text: 'Human immunodeficiency virus infection (HIV) DNA [Presence] in Specimen by Probe',
-        },
-        {
-          code: '45571-6',
-          codeSystem: 'LOINC',
-          text: 'Human immunodeficiency virus infection (HIV) DNA [Presence] in Specimen by Probe',
-        },
-        {
-          code: '45572-7',
-          codeSystem: 'LOINC',
-          text: 'Human immunodeficiency virus infection (HIV) DNA [Presence] in Specimen by Probe',
-        },
-        {
-          code: '45573-8',
-          codeSystem: 'LOINC',
-          text: 'Human immunodeficiency virus infection (HIV) DNA [Presence] in Specimen by Probe',
-        },
-        {
-          code: '45574-9',
-          codeSystem: 'LOINC',
-          text: 'Human immunodeficiency virus infection (HIV) DNA [Presence] in Specimen by Probe',
-        },
-      ],
-    },
-    {
-      id: 'gonorrhea-id',
-      display_name: 'Gonorrhea',
-      code_count: 3,
-      codes: [
-        {
-          code: '5028-6',
-          codeSystem: 'LOINC',
-          text: 'Neisseria gonorrhoeae rRNA [Presence] in Specimen by Probe',
-        },
-        {
-          code: '10001-7',
-          codeSystem: 'SNOMED',
-          text: 'Neisseria gonorrhoeae rRNA [Presence] in Specimen by Probe',
-        },
-        {
-          code: '2101-0',
-          codeSystem: 'LOINC',
-          text: 'Neisseria gonorrhoeae rRNA [Presence] in Specimen by Probe',
-        },
-      ],
-    },
-  ],
-};
-=======
 type BuilderProps = Pick<GetConfigurationResponse, 'code_sets'>;
->>>>>>> 1e1b39f7
 
 function Builder({ code_sets }: BuilderProps) {
   const [selectedCodesetId, setSelectedCodesetId] = useState<string | null>(
@@ -222,43 +64,9 @@
     setSelectedCodesetId(id);
   }
 
-<<<<<<< HEAD
   function toggleDrawer() {
     setDrawerActive(!drawerActive);
   }
-
-  function handleCodeSystemSelect(event: React.ChangeEvent<HTMLSelectElement>) {
-    setSelectedCodeSystem(event.target.value);
-  }
-
-  // Decide which data to display
-  const visibleCodes = searchText ? results.map((r) => r.item) : filteredCodes;
-
-  // const conditionData = {
-  //   // TODO: Figure out what this data should look like and require using real
-  //   // UUIDs since keys need to be unique.
-  //   '3d7fb83d-d664-4b82-a0fb-3f8decd307cc': 'Anaplasmosis',
-  //   '1be0a722-ead6-4a54-ad90-e83c139ceb3c': 'Chlamydia trachomatis infection',
-  //   '0c157c35-b9a2-431f-badc-9ee0ea12003f': 'Gonorrhea',
-  //   'f0365ece-3ec7-486a-ba73-7f5d1de64ca8': 'HIV',
-  //   '985fc9f8-86dc-4e12-95f1-b7457b3497ca': 'Syphilis',
-  //   '6d541ced-f53b-4690-9eca-9186b5aa654c':
-  //     'Human immunodeficiency virus (HIV)',
-  //   'f68575c8-7a42-4dda-9505-94a7436f8461': 'Anthrax',
-  //   '890c3126-59a1-48f6-8151-0787f8d8d280': 'Arboviral disease',
-  //   'c2e983af-7ce2-4416-9576-d5b90d9f34de': 'Brucellosis',
-  //   '44fd0471-5e1c-46f9-87f6-b5a797206e3f': 'Campylobacteriosis',
-  //   '27aeaf8e-1d5e-4468-80c6-a73d154ab0c5': 'Cholera',
-  //   '87835fb2-ebac-4052-b627-0150603f55e3': 'Cocciodioidomycosis',
-  //   'a2b62d15-3edc-4be6-8fd7-6fb0384f8903': 'COVID-19',
-  //   '583f3870-babe-4253-a3b3-d2e6064588bd': 'Cryptosporidiosis',
-  //   '5f2c8e40-1b17-4540-bc8a-5d1fd5d092fa': 'Candida auris',
-  // };
-
-  // const conditionList = Object.entries(conditionData).map(([id, name]) => ({
-  //   value: id,
-  //   label: name,
-  // }));
 
   function onSearch(/* filter: string */) {}
   // function onSave() {}
@@ -268,8 +76,6 @@
 
   const [drawerActive, setDrawerActive] = useState(false);
 
-=======
->>>>>>> 1e1b39f7
   return (
     <div className="bg-blue-cool-5 h-[35rem] rounded-lg p-2">
       <div className="flex h-full flex-col gap-4 sm:flex-row">
