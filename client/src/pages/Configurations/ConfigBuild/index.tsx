--- conflicted
+++ resolved
@@ -79,11 +79,8 @@
           code_sets={sortedCodeSets}
           included_conditions={response.data.included_conditions}
           custom_codes={response.data.custom_codes}
-<<<<<<< HEAD
           section_processing={response.data.section_processing}
-=======
           display_name={response.data.display_name}
->>>>>>> 8a0f56d8
         />
       </SectionContainer>
     </div>
@@ -106,7 +103,6 @@
   );
 }
 
-<<<<<<< HEAD
 type BuilderProps = Pick<
   GetConfigurationResponse,
   | 'id'
@@ -114,21 +110,16 @@
   | 'custom_codes'
   | 'included_conditions'
   | 'section_processing'
+  | 'display_name'
 >;
-=======
-type BuilderProps = GetConfigurationResponse;
->>>>>>> 8a0f56d8
 
 function Builder({
   id,
   code_sets,
   custom_codes,
   included_conditions,
-<<<<<<< HEAD
   section_processing,
-=======
   display_name: default_condition_name,
->>>>>>> 8a0f56d8
 }: BuilderProps) {
   const [isDrawerOpen, setIsDrawerOpen] = useState(false);
   const [tableView, setTableView] = useState<
@@ -211,7 +202,7 @@
               ADD
             </Button>
           </OptionsLabelContainer>
-          {/* render the first code set separately / as a sticky element 
+          {/* render the first code set separately / as a sticky element
           to bypass issues with tooltip clipping */}
 
           <OptionsListContainer>
