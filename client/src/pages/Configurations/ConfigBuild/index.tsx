--- conflicted
+++ resolved
@@ -52,11 +52,8 @@
 import { DraftBanner } from './DraftBanner';
 import { Status } from './Status';
 
-
 export function ConfigBuild() {
   const { id } = useParams<{ id: string }>();
-<<<<<<< HEAD
-  const { data: response, isPending, isError } = useGetConfiguration(id ?? '');
   const location = useLocation();
 
   useEffect(() => {
@@ -73,13 +70,11 @@
       window.removeEventListener('beforeunload', handleReleaseLock);
     };
   }, [id, location.key]);
-=======
   const {
     data: configuration,
     isPending,
     isError,
   } = useGetConfiguration(id ?? '');
->>>>>>> 4faaa9be
 
   if (isPending) return <Spinner variant="centered" />;
   if (!id || isError) return 'Error!';
@@ -126,20 +121,12 @@
         <Builder
           id={configuration.data.id}
           code_sets={sortedCodeSets}
-<<<<<<< HEAD
-          included_conditions={response.data.included_conditions}
-          custom_codes={response.data.custom_codes}
-          section_processing={response.data.section_processing}
-          display_name={response.data.display_name}
-          deduplicated_codes={response.data.deduplicated_codes}
-          lock={response.data.lockedBy}
-=======
           included_conditions={configuration.data.included_conditions}
           custom_codes={configuration.data.custom_codes}
           section_processing={configuration.data.section_processing}
           display_name={configuration.data.display_name}
           deduplicated_codes={configuration.data.deduplicated_codes}
->>>>>>> 4faaa9be
+          lock={configuration.data.lockedBy}
         />
       </SectionContainer>
     </div>
