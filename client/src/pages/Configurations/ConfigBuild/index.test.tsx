--- conflicted
+++ resolved
@@ -29,14 +29,11 @@
   { condition_id: 'gonorrhea-1', display_name: 'Gonorrhea', total_codes: 5 },
 ];
 
-<<<<<<< HEAD
-=======
 const mockCustomCodes: DbConfigurationCustomCode[] = [
   { code: 'custom-code1', name: 'test-custom-code1', system: 'ICD-10' },
 ];
 
 // Mock configurations request
->>>>>>> 28a661c6
 vi.mock('../../../api/configurations/configurations', async () => {
   const actual = await vi.importActual(
     '../../../api/configurations/configurations'
