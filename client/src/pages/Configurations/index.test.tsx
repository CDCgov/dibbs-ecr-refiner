import { describe, expect, Mock } from 'vitest';
<<<<<<< HEAD

import { render, screen } from '@testing-library/react';
=======
import { render, screen, within } from '@testing-library/react';
>>>>>>> 18a82ca6
import { MemoryRouter, Route, Routes } from 'react-router';
import { Configurations } from '.';
import { TestQueryClientProvider } from '../../test-utils';
import userEvent from '@testing-library/user-event';
import { ToastContainer } from 'react-toastify';
import { useCreateConfiguration } from '../../api/configurations/configurations';
import { CreateConfigurationResponse } from '../../api/schemas';
import ConfigBuild from './ConfigBuild';

// Mock all API requests.
vi.mock('../../api/configurations/configurations', async () => {
  const actual = await vi.importActual(
    '../../api/configurations/configurations'
  );
  // Provide a default mocked implementation for useCreateConfiguration
  const useCreateConfiguration = vi.fn(() => ({
    mutateAsync: vi.fn().mockResolvedValue({ data: {} }),
    isPending: false,
    isError: false,
    reset: vi.fn(),
  }));
  return {
    ...actual,
    useGetConfigurations: vi.fn(() => ({
      data: {
        data: [
          { id: '1', name: 'COVID-19', is_active: true },
          { id: '2', name: 'Zika Virus Disease', is_active: true },
          { id: '3', name: 'Zika Virus Disease', is_active: false },
        ],
      },
      isLoading: false,
      error: null,
    })),
<<<<<<< HEAD
=======
    useCreateConfiguration: vi.fn(() => ({
      mutateAsync: vi.fn().mockResolvedValue({ data: {} }),
      isPending: false,
      isError: false,
      reset: vi.fn(),
    })),
>>>>>>> 18a82ca6
    useGetConfiguration: vi.fn(() => ({
      data: {
        data: {
          id: 'config-id',
          display_name: 'Anaplasmosis',
          code_sets: [], // not needed for these tests
          custom_codes: [], // not needed for these tests
          included_conditions: [
            { id: '1', display_name: 'Anaplasmosis', associated: true },
            {
              id: 'exists-id',
              display_name: 'already-created',
              associated: false,
            },
          ],
        },
      },
      isLoading: false,
      isError: false,
    })),
    useCreateConfiguration,
  };
});

vi.mock('../../api/conditions/conditions', async () => {
  const actual = await vi.importActual('../../api/conditions/conditions');
  return {
    ...actual,
    useGetConditions: vi.fn(() => ({
      data: {
        data: [
          { id: '1', display_name: 'Anaplasmosis' },
          { id: 'exists-id', display_name: 'already-created' },
        ],
      },
      isLoading: false,
      error: null,
    })),
  };
});

const renderPageView = () =>
  render(
    <TestQueryClientProvider>
      <ToastContainer />
      <MemoryRouter initialEntries={['/configurations']}>
        <Routes>
          <Route path="/configurations" element={<Configurations />} />
          <Route path="/configurations/:id/build" element={<ConfigBuild />} />
        </Routes>
      </MemoryRouter>
    </TestQueryClientProvider>
  );

describe('Configurations Page', () => {
  beforeEach(() => vi.resetAllMocks());

  it('should render the Configurations page with title and search bar', async () => {
    renderPageView();
    expect(
      screen.getByText('Your reportable condition configurations')
    ).toBeInTheDocument();
    expect(
      await screen.findByPlaceholderText('Search configurations')
    ).toBeInTheDocument();
    expect(
      screen.getByRole('button', { name: 'Set up new condition' })
    ).toBeInTheDocument();
  });

  it('should show an error toast when user attempts to create duplicate config', async () => {
    const user = userEvent.setup();

    // Mock the mutation to trigger onError
    const mockMutateAsync = vi.fn().mockImplementation(
      (
        _: { data: { condition_id: string } },
        options: {
          onSuccess?: (resp: unknown) => void;
          onError?: (e: unknown) => void;
        } = {}
      ) => {
        if (options.onError) {
          options.onError({
            message: 'Configuration could not be created',
          });
        }
      }
    );

    (useCreateConfiguration as unknown as Mock).mockReturnValue({
      mutateAsync: mockMutateAsync,
      isPending: false,
      isError: false,
      reset: vi.fn(),
    });

    renderPageView();

    const setUpButton = screen.getByRole('button', {
      name: 'Set up new condition',
    });
    await user.click(setUpButton);

    const conditionInput = screen.getByLabelText('Condition');
    await user.type(conditionInput, 'already-created{enter}');
    expect(conditionInput).toHaveValue('already-created');

    const addConditionButton = screen.getByRole('button', {
      name: 'Add condition',
    });
    await user.click(addConditionButton);

    // Assert that the error toast appears
    expect(
      await screen.findByText('Configuration could not be created')
    ).toBeInTheDocument();
  });

  it('should create a new config and takes the user to the build page', async () => {
    const user = userEvent.setup();

    const response: CreateConfigurationResponse = {
      id: 'config-id',
      name: 'Anaplasmosis',
    };

    const mockMutateAsync = vi.fn().mockImplementation(
      (
        _: { data: { condition_id: string } },
        options: {
          onSuccess?: (resp: unknown) => void;
          onError?: (e: unknown) => void;
        } = {}
      ) => {
        if (options.onSuccess) {
          options.onSuccess({ data: response });
        }
        return Promise.resolve({ data: response });
      }
    );

    // navigate to reportable conditions
    (useCreateConfiguration as unknown as Mock).mockReturnValue({
      mutateAsync: mockMutateAsync,
      data: { data: response },
      isLoading: false,
      isError: false,
      reset: vi.fn(),
    });

    renderPageView();
    const setUpButton = screen.getByRole('button', {
      name: 'Set up new condition',
    });
    await user.click(setUpButton);

    const dialog = screen.getByRole('dialog');

    // Check to see if the modal has a class of `is-visible`.
    expect(dialog).toHaveClass('is-visible');

    const conditionInput = screen.getByLabelText('Condition');
    expect(conditionInput).toBeInTheDocument();

    await user.type(conditionInput, 'Anaplasmosis{enter}');
    expect(conditionInput).toHaveValue('Anaplasmosis');

    // try clearing the input to ensure button gets disabled
    await user.click(screen.getByTestId('combo-box-clear-button'));
    expect(screen.getByLabelText('Condition')).toHaveValue('');
    expect(
      screen.getByRole('button', {
        name: 'Add condition',
      })
    ).toBeDisabled();

    // re-enter info
    await user.type(conditionInput, 'Anaplasmosis{enter}');
    expect(conditionInput).toHaveValue('Anaplasmosis');

    const addConditionButton = screen.getByRole('button', {
      name: 'Add condition',
    });
    expect(addConditionButton).toBeEnabled();
    await user.click(addConditionButton);

    // Check that navigation to the build page worked
    expect(
      await screen.findByText('Anaplasmosis', { selector: 'h2' })
    ).toBeInTheDocument();
    expect(screen.getByText('Next: Test configuration')).toBeInTheDocument();

    expect(
      await screen.findByText('New configuration created')
    ).toBeInTheDocument();
  });

  it('should allow users to search for a configuration', async () => {
    const user = userEvent.setup();
    renderPageView();

    // search
    const searchInput = screen.getByPlaceholderText(/search configurations/i);
    await user.type(searchInput, 'cov');
    expect(searchInput).toHaveValue('cov');

    // 2 because header + the row we're looking for
    expect(
      await within(screen.getByRole('table')).findAllByRole('row')
    ).toHaveLength(2);

    // [1] because this is the non-header row we're looking for
    expect(
      (await within(screen.getByRole('table')).findAllByRole('row'))[1]
    ).toHaveTextContent('COVID-19');
  });

  it('should show all configurations if no search text is provided', () => {
    renderPageView();

    const searchInput = screen.getByPlaceholderText(/search configurations/i);
    expect(searchInput).toHaveValue('');

    // 4 because header + all 3 configs
    expect(within(screen.getByRole('table')).getAllByRole('row')).toHaveLength(
      4
    );
  });
});<|MERGE_RESOLUTION|>--- conflicted
+++ resolved
@@ -1,10 +1,5 @@
 import { describe, expect, Mock } from 'vitest';
-<<<<<<< HEAD
-
-import { render, screen } from '@testing-library/react';
-=======
 import { render, screen, within } from '@testing-library/react';
->>>>>>> 18a82ca6
 import { MemoryRouter, Route, Routes } from 'react-router';
 import { Configurations } from '.';
 import { TestQueryClientProvider } from '../../test-utils';
@@ -39,15 +34,12 @@
       isLoading: false,
       error: null,
     })),
-<<<<<<< HEAD
-=======
     useCreateConfiguration: vi.fn(() => ({
       mutateAsync: vi.fn().mockResolvedValue({ data: {} }),
       isPending: false,
       isError: false,
       reset: vi.fn(),
     })),
->>>>>>> 18a82ca6
     useGetConfiguration: vi.fn(() => ({
       data: {
         data: {
