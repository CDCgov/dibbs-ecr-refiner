--- conflicted
+++ resolved
@@ -18,17 +18,10 @@
 import { ConfigurationTitleBar } from '../ConfigurationTitleBar';
 import { Spinner } from '../../../components/Spinner';
 import { Uploading } from '../../Testing/Uploading';
-<<<<<<< HEAD
-import ErrorFallback from '../../ErrorFallback';
-import FileUploadWarning from '../../../components/FileUploadWarning';
-import { Status } from '../ConfigBuild/Status';
-import { VersionMenu } from '../ConfigBuild/VersionMenu';
-=======
 import { Status } from '../ConfigBuild/Status';
 import { VersionMenu } from '../ConfigBuild/VersionMenu';
 import { ErrorFallback } from '../../ErrorFallback';
 import { FileUploadWarning } from '../../../components/FileUploadWarning';
->>>>>>> 5a74dec1
 
 export function ConfigTest() {
   const { id } = useParams<{ id: string }>();
