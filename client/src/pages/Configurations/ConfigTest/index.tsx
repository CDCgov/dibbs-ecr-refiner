import {
  NavigationContainer,
  SectionContainer,
  TitleContainer,
} from '../layout';
import { StepsContainer, Steps } from '../Steps';
import { useParams } from 'react-router';
import { Button } from '../../../components/Button';
import { Title } from '../../../components/Title';
import { RunTest } from '../../Testing/RunTest';
import { useState } from 'react';
import {
  useGetConfiguration,
  useRunInlineConfigurationTest,
} from '../../../api/configurations/configurations';
import { Diff } from '../../../components/Diff';
import { Icon } from '@trussworks/react-uswds';
import { GetConfigurationResponse } from '../../../api/schemas';
import { useApiErrorFormatter } from '../../../hooks/useErrorFormatter';
import { ConfigurationTitleBar } from '../titleBar';
<<<<<<< HEAD
import { Spinner } from '../../../components/Spinner';
import { Uploading } from '../../Testing/Uploading';
=======
import ErrorFallback from '../../ErrorFallback';
>>>>>>> fb2b8486

export default function ConfigTest() {
  const { id } = useParams<{ id: string }>();
  const {
    data: response,
    isPending,
    isError,
    error,
  } = useGetConfiguration(id ?? '');

<<<<<<< HEAD
  if (isPending) return <Spinner variant="centered" />;
  if (!id || isError) return 'Error!';
=======
  if (isPending) return 'Loading...';
  if (!id || isError) return <ErrorFallback error={error} />;
>>>>>>> fb2b8486

  return (
    <div>
      <TitleContainer>
        <Title>{response.data.display_name}</Title>
      </TitleContainer>
      <NavigationContainer>
        <StepsContainer>
          <Steps configurationId={id} />
        </StepsContainer>
      </NavigationContainer>
      <SectionContainer>
        <ConfigurationTitleBar step="test" />
        <Tester config={response.data} />
      </SectionContainer>
    </div>
  );
}

type Status = 'idle' | 'pending' | 'error' | 'success';

interface TesterProps {
  config: GetConfigurationResponse;
}

function Tester({ config }: TesterProps) {
  const [status, setStatus] = useState<Status>('idle');
  const [selectedFile, setSelectedFile] = useState<File | null>(null);
  const {
    data: uploadResponseData,
    errorMessage,
    resetState,
    uploadZip,
  } = useZipUpload();

  async function runTest(file: File | null) {
    setStatus('pending');
    try {
      await uploadZip(config.id, file);
      setStatus('success');
    } catch {
      setStatus('error');
    }
  }

  function reset() {
    setStatus('idle');
    resetState();
  }

  return (
    <div className="mb-6">
      {status === 'idle' && (
        <RunTest
          onClickSampleFile={() => runTest(null)}
          onClickCustomFile={() => runTest(selectedFile)}
          selectedFile={selectedFile}
          setSelectedFile={setSelectedFile}
        />
      )}

      {status === 'pending' && <Uploading />}

      {status === 'error' && (
        <div className="flex flex-col gap-8">
          <div className="flex flex-col gap-4">
            <WarningMessage>{errorMessage}</WarningMessage>
          </div>

          <div className="flex flex-col gap-4">
            <p className="max-w-[550px]">
              Please ensure your file is valid and includes the reportable
              condition matching the configuration being tested.
            </p>
            <div>
              <Button onClick={reset}>Try again</Button>
            </div>
          </div>
        </div>
      )}

      {status === 'success' && uploadResponseData?.data && (
        <Diff
          condition={uploadResponseData.data.condition}
          refined_download_url={uploadResponseData.data.refined_download_url}
          unrefined_eicr={uploadResponseData.data.original_eicr}
        />
      )}
    </div>
  );
}

function useZipUpload() {
  const errorFormatter = useApiErrorFormatter();
  const [errorMessage, setErrorMessage] = useState<string | null>(null);
  const {
    mutateAsync,
    data,
    reset: resetState,
  } = useRunInlineConfigurationTest({
    mutation: {
      onError: (error) => {
        setErrorMessage(errorFormatter(error));
      },
      retry: false,
    },
  });

  async function uploadZip(configId: string, selectedFile: File | null) {
    setErrorMessage(null);

    const resp = await mutateAsync({
      data: { id: configId, uploaded_file: selectedFile },
    });

    return resp;
  }

  return {
    uploadZip,
    data,
    errorMessage,
    resetState,
  };
}

interface WarningMessageProps {
  children: React.ReactNode;
}
function WarningMessage({ children }: WarningMessageProps) {
  return (
    <div className="bg-state-error-lighter w-fit rounded p-4">
      <p className="text-state-error-dark flex flex-col gap-3">
        <span className="flex items-center gap-2">
          <Icon.Warning
            className="[&_path]:fill-state-error shrink-0"
            aria-label="Warning"
          />
          <span>{children}</span>
        </span>
      </p>
    </div>
  );
}<|MERGE_RESOLUTION|>--- conflicted
+++ resolved
@@ -18,12 +18,9 @@
 import { GetConfigurationResponse } from '../../../api/schemas';
 import { useApiErrorFormatter } from '../../../hooks/useErrorFormatter';
 import { ConfigurationTitleBar } from '../titleBar';
-<<<<<<< HEAD
 import { Spinner } from '../../../components/Spinner';
 import { Uploading } from '../../Testing/Uploading';
-=======
 import ErrorFallback from '../../ErrorFallback';
->>>>>>> fb2b8486
 
 export default function ConfigTest() {
   const { id } = useParams<{ id: string }>();
@@ -34,13 +31,8 @@
     error,
   } = useGetConfiguration(id ?? '');
 
-<<<<<<< HEAD
   if (isPending) return <Spinner variant="centered" />;
-  if (!id || isError) return 'Error!';
-=======
-  if (isPending) return 'Loading...';
   if (!id || isError) return <ErrorFallback error={error} />;
->>>>>>> fb2b8486
 
   return (
     <div>
