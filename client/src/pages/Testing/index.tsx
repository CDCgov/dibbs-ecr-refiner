--- conflicted
+++ resolved
@@ -11,8 +11,13 @@
   const [view, setView] = useState<View>('run-test');
   const [selectedFile, setSelectedFile] = useState<File | null>(null);
 
-  const { uploadZip, data, errorMessage, isPending, resetState } =
-    useZipUpload();
+  const {
+    uploadZip,
+    data: response,
+    errorMessage,
+    isPending,
+    resetState,
+  } = useZipUpload();
 
   function onSelectedFileChange(e: ChangeEvent<HTMLInputElement>) {
     if (e.target.files) {
@@ -62,23 +67,17 @@
             onSelectedFileChange={onSelectedFileChange}
           />
         )}
-        {view === 'reportable-conditions' && data?.data && (
+        {view === 'reportable-conditions' && response?.data && (
           <ReportableConditions
-            conditionNames={data.data.conditions.map((c) => c.display_name)}
+            conditionNames={response.data.conditions.map((c) => c.display_name)}
             onClick={() => setView('success')}
           />
         )}
-        {view === 'success' && data?.data && (
+        {view === 'success' && response?.data && (
           <Success
-<<<<<<< HEAD
-            conditions={data.data.conditions}
-            unrefined_eicr={data.data.unrefined_eicr}
-            refined_download_token={data.data.refined_download_token}
-=======
-            conditions={uploadResponse.conditions}
-            unrefinedEicr={uploadResponse.unrefined_eicr}
-            presignedDownloadUrl={uploadResponse.refined_download_url}
->>>>>>> 25abbde6
+            conditions={response.data.conditions}
+            unrefined_eicr={response.data.unrefined_eicr}
+            refined_download_token={response.data.refined_download_url}
           />
         )}
         {view === 'error' && (
