--- conflicted
+++ resolved
@@ -87,13 +87,7 @@
           </div>
           <div>
             <div className="flex flex-col items-start gap-3">
-<<<<<<< HEAD
-              <Button
-                onClick={async () => await downloadFile(refined_download_token)}
-              >
-=======
-              <Button onClick={() => void downloadFile(downloadToken)}>
->>>>>>> 1c62d3a6
+              <Button onClick={() => void downloadFile(refined_download_token)}>
                 Download results
               </Button>
               {downloadError ? <span>File download has expired.</span> : null}
