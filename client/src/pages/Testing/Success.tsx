--- conflicted
+++ resolved
@@ -1,17 +1,10 @@
 import { useState } from 'react';
-<<<<<<< HEAD
 import SuccessSvg from '../../assets/green-check.svg';
-import XMLViewer from 'react-xml-viewer';
 import { Label, Select } from '@trussworks/react-uswds';
 import { Title } from '../../components/Title';
 import { RefinedTestingDocument } from '../../api/schemas';
 import { Button } from '../../components/Button';
-=======
-import { Condition } from '../../services/demo';
-import { Label, Select } from '@trussworks/react-uswds';
-import { Title } from '../../components/Title';
 import { Diff } from '../../components/Diff';
->>>>>>> 528cb007
 
 type SuccessProps = Pick<
   RefinedTestingDocument,
@@ -41,102 +34,6 @@
 
   return (
     <div>
-<<<<<<< HEAD
-      <Title>eCR refinement results</Title>
-      <hr className="border-blue-cool-20 mt-12 mb-12" />
-      <div className="flex flex-col gap-6">
-        <div className="flex flex-col gap-4 md:flex-row md:items-center">
-          <Label htmlFor="condition-select" className="text-bold">
-            CONDITION:
-          </Label>
-          <Select
-            id="condition-select"
-            name="condition-select"
-            defaultValue={selectedCondition.code}
-            onChange={onChange}
-          >
-            {conditions.map((c) => (
-              <option key={c.code} value={c.code}>
-                {c.display_name}
-              </option>
-            ))}
-          </Select>
-        </div>
-        <div className="flex flex-col sm:flex-row sm:items-center sm:justify-between">
-          <div className="flex flex-col gap-4 lg:flex-row">
-            {selectedCondition.stats.map((stat) => (
-              <SuccessItem key={stat}>{stat}</SuccessItem>
-            ))}
-          </div>
-          <div>
-            <div className="flex flex-col items-start gap-3">
-              <Button onClick={() => void downloadFile(refined_download_url)}>
-                Download results
-              </Button>
-              {downloadError ? (
-                <span>File download URL is incorrect or has expired.</span>
-              ) : null}
-            </div>
-          </div>
-        </div>
-      </div>
-      <EicrComparison
-        unrefined_eicr={unrefined_eicr}
-        refined_eicr={selectedCondition.refined_eicr}
-      />
-    </div>
-  );
-}
-
-interface SuccessItemProps {
-  children: React.ReactNode;
-}
-
-function SuccessItem({ children }: SuccessItemProps) {
-  return (
-    <div className="flex items-center gap-3 p-4">
-      <GreenCheck />
-      <p className="leading-snug">{children}</p>
-    </div>
-  );
-}
-
-function GreenCheck() {
-  return <img className="h-6 w-6" src={SuccessSvg} alt="" />;
-}
-
-type EicrComparisonProps = Pick<RefinedTestingDocument, 'unrefined_eicr'> &
-  Pick<Condition, 'refined_eicr'>;
-
-export function EicrComparison({
-  unrefined_eicr,
-  refined_eicr,
-}: EicrComparisonProps) {
-  return (
-    <div className="flex flex-col justify-between gap-10 xl:flex-row">
-      <EicrText title="Unrefined eICR" xml={unrefined_eicr} />
-      <EicrText title="Refined eICR" xml={refined_eicr} />
-    </div>
-  );
-}
-
-interface EicrTextProps {
-  title: string;
-  xml: string;
-}
-
-function EicrText({ title, xml }: EicrTextProps) {
-  return (
-    <div className="mt-10 flex flex-col gap-1 xl:w-1/2">
-      <h3 className="font-public-sans mb-4 text-3xl font-bold">{title}</h3>
-      {/* There's not an easy way to apply classes directly to XMLViewer
-      so we're using Tailwind to target the child XMLViewer div instead */}
-      <div className="rounded-lg bg-white [&>div]:h-190 [&>div]:overflow-auto md:[&>div]:px-10 md:[&>div]:py-7">
-        <XMLViewer xml={xml} collapsible theme={{ commentColor: 'black' }} />
-      </div>
-    </div>
-  );
-=======
       <div className="flex items-center gap-4">
         <Title>eCR refinement results</Title>
         <Label htmlFor="condition-select" className="text-bold">
@@ -157,10 +54,9 @@
       </div>
       <Diff
         condition={selectedCondition}
-        unrefinedEicr={unrefinedEicr}
-        presignedDownloadUrl={presignedDownloadUrl}
+        unrefinedEicr={unrefined_eicr}
+        presignedDownloadUrl={refined_download_url}
       />
     </div>
   );
->>>>>>> 528cb007
 }