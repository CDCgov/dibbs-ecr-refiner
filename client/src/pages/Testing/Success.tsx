import { useState } from 'react';
<<<<<<< HEAD
import { Condition } from '../../services/demo';
import { Label, Select } from '@trussworks/react-uswds';
import { Title } from '../../components/Title';
import { Diff } from '../../components/Diff';
=======
import SuccessSvg from '../../assets/green-check.svg';
import XMLViewer from 'react-xml-viewer';
import { Condition } from '../../services/demo';
import { Label, Select } from '@trussworks/react-uswds';
import { Title } from '../../components/Title';
import { Button } from '../../components/Button';
>>>>>>> 7f1ced08

interface SuccessProps {
  conditions: Condition[];
  unrefinedEicr: string;
  presignedDownloadUrl: string;
}

export function Success({
  conditions,
  presignedDownloadUrl,
  unrefinedEicr,
}: SuccessProps) {
<<<<<<< HEAD
=======
  const [downloadError, setDownloadError] = useState<boolean>(false);
>>>>>>> 7f1ced08
  // defaults to first condition found
  const [selectedCondition, setSelectedCondition] = useState<Condition>(
    conditions[0]
  );

<<<<<<< HEAD
=======
  function downloadFile(presignedUrl: string) {
    try {
      const link = document.createElement('a');
      link.href = presignedUrl;
      link.download = '';
      document.body.appendChild(link);
      link.click();
      document.body.removeChild(link);
      setDownloadError(false);
    } catch (error) {
      console.error(error);
      setDownloadError(true);
    }
  }

>>>>>>> 7f1ced08
  function onChange(e: React.ChangeEvent<HTMLSelectElement>) {
    const value = e.currentTarget.value;
    const newSelectedCondition = conditions.find((c) => c.code === value);

    if (!newSelectedCondition) return selectedCondition;

    setSelectedCondition(newSelectedCondition);
  }

  return (
    <div>
      <div className="flex items-center">
        <Title>eCR refinement results</Title>
        <div className="condition-dropdown">
          <Label htmlFor="condition-select" className="text-bold">
            CONDITION:
          </Label>
          <Select
            id="condition-select"
            name="condition-select"
            defaultValue={selectedCondition.code}
            onChange={onChange}
          >
            {conditions.map((c) => (
              <option key={c.code} value={c.code}>
                {c.display_name}
              </option>
            ))}
          </Select>
        </div>
<<<<<<< HEAD
=======
        <div className="flex flex-col sm:flex-row sm:items-center sm:justify-between">
          <div className="flex flex-col gap-4 lg:flex-row">
            {selectedCondition.stats.map((stat) => (
              <SuccessItem key={stat}>{stat}</SuccessItem>
            ))}
          </div>
          <div>
            <div className="flex flex-col items-start gap-3">
              <Button onClick={() => downloadFile(presignedDownloadUrl)}>
                Download results
              </Button>
              {downloadError ? (
                <span>File download URL is incorrect or has expired.</span>
              ) : null}
            </div>
          </div>
        </div>
>>>>>>> 7f1ced08
      </div>
      <Diff
        condition={selectedCondition}
        unrefinedEicr={unrefinedEicr}
        downloadToken={downloadToken}
      />
    </div>
  );
}<|MERGE_RESOLUTION|>--- conflicted
+++ resolved
@@ -1,56 +1,25 @@
 import { useState } from 'react';
-<<<<<<< HEAD
 import { Condition } from '../../services/demo';
 import { Label, Select } from '@trussworks/react-uswds';
 import { Title } from '../../components/Title';
 import { Diff } from '../../components/Diff';
-=======
-import SuccessSvg from '../../assets/green-check.svg';
-import XMLViewer from 'react-xml-viewer';
-import { Condition } from '../../services/demo';
-import { Label, Select } from '@trussworks/react-uswds';
-import { Title } from '../../components/Title';
-import { Button } from '../../components/Button';
->>>>>>> 7f1ced08
 
 interface SuccessProps {
   conditions: Condition[];
   unrefinedEicr: string;
-  presignedDownloadUrl: string;
+  downloadToken: string;
 }
 
 export function Success({
-  conditions,
-  presignedDownloadUrl,
-  unrefinedEicr,
-}: SuccessProps) {
-<<<<<<< HEAD
-=======
-  const [downloadError, setDownloadError] = useState<boolean>(false);
->>>>>>> 7f1ced08
+                          conditions,
+                          downloadToken,
+                          unrefinedEicr,
+                        }: SuccessProps) {
   // defaults to first condition found
   const [selectedCondition, setSelectedCondition] = useState<Condition>(
-    conditions[0]
+      conditions[0]
   );
 
-<<<<<<< HEAD
-=======
-  function downloadFile(presignedUrl: string) {
-    try {
-      const link = document.createElement('a');
-      link.href = presignedUrl;
-      link.download = '';
-      document.body.appendChild(link);
-      link.click();
-      document.body.removeChild(link);
-      setDownloadError(false);
-    } catch (error) {
-      console.error(error);
-      setDownloadError(true);
-    }
-  }
-
->>>>>>> 7f1ced08
   function onChange(e: React.ChangeEvent<HTMLSelectElement>) {
     const value = e.currentTarget.value;
     const newSelectedCondition = conditions.find((c) => c.code === value);
@@ -61,52 +30,32 @@
   }
 
   return (
-    <div>
-      <div className="flex items-center">
-        <Title>eCR refinement results</Title>
-        <div className="condition-dropdown">
-          <Label htmlFor="condition-select" className="text-bold">
-            CONDITION:
-          </Label>
-          <Select
-            id="condition-select"
-            name="condition-select"
-            defaultValue={selectedCondition.code}
-            onChange={onChange}
-          >
-            {conditions.map((c) => (
-              <option key={c.code} value={c.code}>
-                {c.display_name}
-              </option>
-            ))}
-          </Select>
-        </div>
-<<<<<<< HEAD
-=======
-        <div className="flex flex-col sm:flex-row sm:items-center sm:justify-between">
-          <div className="flex flex-col gap-4 lg:flex-row">
-            {selectedCondition.stats.map((stat) => (
-              <SuccessItem key={stat}>{stat}</SuccessItem>
-            ))}
-          </div>
-          <div>
-            <div className="flex flex-col items-start gap-3">
-              <Button onClick={() => downloadFile(presignedDownloadUrl)}>
-                Download results
-              </Button>
-              {downloadError ? (
-                <span>File download URL is incorrect or has expired.</span>
-              ) : null}
-            </div>
+      <div>
+        <div className="flex items-center">
+          <Title>eCR refinement results</Title>
+          <div className="ml-6 flex flex-col items-center gap-4 md:flex-row">
+            <Label htmlFor="condition-select" className="text-bold">
+              CONDITION:
+            </Label>
+            <Select
+                id="condition-select"
+                name="condition-select"
+                defaultValue={selectedCondition.code}
+                onChange={onChange}
+            >
+              {conditions.map((c) => (
+                  <option key={c.code} value={c.code}>
+                    {c.display_name}
+                  </option>
+              ))}
+            </Select>
           </div>
         </div>
->>>>>>> 7f1ced08
+        <Diff
+            condition={selectedCondition}
+            unrefinedEicr={unrefinedEicr}
+            downloadToken={downloadToken}
+        />
       </div>
-      <Diff
-        condition={selectedCondition}
-        unrefinedEicr={unrefinedEicr}
-        downloadToken={downloadToken}
-      />
-    </div>
   );
 }