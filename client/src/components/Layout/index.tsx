--- conflicted
+++ resolved
@@ -47,9 +47,6 @@
         </Link>
 
         <NavigationBar />
-<<<<<<< HEAD
-=======
-
         {/* User dropdown */}
         <Menu as="div" className="relative">
           <MenuButton className="font-public-sans hover:bg-blue-cool-70 flex items-center gap-2 rounded px-3 py-2 text-white focus:outline-none">
@@ -71,7 +68,6 @@
             </MenuItem>
           </MenuItems>
         </Menu>
->>>>>>> 9d314b65
       </div>
     </header>
   );
