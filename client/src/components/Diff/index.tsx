import { useState } from 'react';
import ReactDiffViewer, { DiffMethod } from 'react-diff-viewer-continued';
<<<<<<< HEAD
import { FaColumns, FaAlignLeft } from 'react-icons/fa';
import { IndependentTestUploadResponse } from '../../api/schemas';
=======
import { RefinedTestingDocument } from '../../api/schemas';
>>>>>>> 8a0f56d8
import classNames from 'classnames';
import { Button } from '../Button';

type DiffProps = Pick<
  IndependentTestUploadResponse,
  'refined_download_url' | 'unrefined_eicr'
> & {
  condition: IndependentTestUploadResponse['refined_conditions'][0];
};

export function Diff({
  refined_download_url,
  unrefined_eicr,
  condition,
}: DiffProps) {
  const [downloadError, setDownloadError] = useState<boolean>(false);
  const [showDiffOnly, setShowDiffOnly] = useState(true);
  const [splitView, setSplitView] = useState(true);

  function downloadFile(presignedUrl: string) {
    try {
      const link = document.createElement('a');
      link.href = presignedUrl;
      link.download = '';
      document.body.appendChild(link);
      link.click();
      document.body.removeChild(link);
      setDownloadError(false);
    } catch (error) {
      console.error(error);
      setDownloadError(true);
    }
  }

  return (
    <div>
      {/* Main header container */}
      <div className="mt-6 mb-8 flex flex-col items-start justify-between rounded-md bg-white p-3 md:flex-row md:items-center">
        {/* Left section */}
        <div className="flex items-center gap-4">
          <div className="flex flex-col gap-4 lg:flex-row">
            {condition.stats.map((stat) => (
              <SuccessItem key={stat}>{stat}</SuccessItem>
            ))}
          </div>
          <div>
            <div className="flex flex-col items-start gap-3">
              <Button
                variant="tertiary"
                onClick={() => downloadFile(refined_download_url)}
                className="text-blue-400 underline"
              >
                Download results
              </Button>
              {downloadError && <span>File download has expired.</span>}
            </div>
          </div>
        </div>

        {/* Right section */}
        <div className="flex flex-col gap-4 sm:flex-row sm:items-center sm:justify-between sm:gap-8">
          {/* Layout group */}
          <div className="flex items-center gap-2">
            <span className="font-bold">Layout</span>
            <div className="border-blue-cool-60 bg-blue-cool-10 flex overflow-hidden rounded-md border-[1px]">
              <button
                aria-label="Show split diff"
                onClick={() => setSplitView(true)}
                className={classNames(
                  'px-3 py-2 text-sm font-medium hover:cursor-pointer hover:text-black',
                  {
                    'bg-blue-cool-10 text-blue-cool-60': splitView,
                    'text-gray-cool-50 bg-white': !splitView,
                  }
                )}
              >
                <SymbolsIcon isActive={splitView} />
              </button>
              <button
                aria-label="Show stacked diff"
                onClick={() => setSplitView(false)}
                className={classNames(
                  'px-3 py-2 text-sm font-medium hover:cursor-pointer hover:text-black',
                  {
                    'bg-blue-cool-10 text-blue-cool-60': !splitView,
                    'text-gray-cool-50 bg-white': splitView,
                  }
                )}
              >
                <DashboardIcon isActive={!splitView} />
              </button>
            </div>
          </div>

          {/* Content toggle */}
          <div className="flex items-center gap-2">
            <span className="font-bold">Content</span>
            <div className="border-blue-cool-60 bg-blue-cool-10 flex overflow-hidden rounded-sm border-[1px]">
              <button
                onClick={() => setShowDiffOnly(false)}
                className={classNames(
                  'px-3 py-2 text-sm font-medium hover:cursor-pointer hover:bg-blue-100 hover:text-black',
                  {
                    'text-gray-cool-50 bg-white': showDiffOnly,
                    'bg-blue-cool-10 text-blue-cool-60': !showDiffOnly,
                  }
                )}
              >
                Show all
              </button>
              <button
                onClick={() => setShowDiffOnly(true)}
                className={classNames(
                  'px-4 py-1 text-sm font-medium hover:cursor-pointer hover:bg-blue-100 hover:text-black',
                  {
                    'bg-blue-cool-10 text-blue-cool-60': showDiffOnly,
                    'text-gray-cool-50 bg-white': !showDiffOnly,
                  }
                )}
              >
                Diff only
              </button>
            </div>
          </div>
        </div>
      </div>
      <ReactDiffViewer
        oldValue={unrefined_eicr}
        newValue={condition.refined_eicr}
        splitView={splitView}
        showDiffOnly={showDiffOnly}
        compareMethod={DiffMethod.WORDS_WITH_SPACE}
        leftTitle="Original eICR"
        rightTitle="Refined eICR"
        styles={{
          titleBlock: {
            fontFamily: 'Public Sans, sans-serif',
            fontSize: '16px',
          },
          diffContainer: {
            borderRadius: '1px',
            borderStyle: '',
          },
          lineNumber: {
            color: 'black !important',
            opacity: '100 !important',
          },
        }}
      />
    </div>
  );
}

interface SuccessItemProps {
  children: React.ReactNode;
}

function SuccessItem({ children }: SuccessItemProps) {
  return (
    <div className="flex items-center gap-3 p-4">
      <span className="font-bold">Refiner results:</span>
      <p className="leading-snug">{children}</p>
    </div>
  );
}

interface IconProps {
  isActive: boolean;
}
const SymbolsIcon = ({ isActive }: IconProps) => {
  return (
    <svg
      xmlns="http://www.w3.org/2000/svg"
      width="24"
      height="24"
      viewBox="0 0 24 24"
      fill="none"
    >
      <path
        d="M5 21C4.45 21 3.97917 20.8042 3.5875 20.4125C3.19583 20.0208 3 19.55 3 19V5C3 4.45 3.19583 3.97917 3.5875 3.5875C3.97917 3.19583 4.45 3 5 3H19C19.55 3 20.0208 3.19583 20.4125 3.5875C20.8042 3.97917 21 4.45 21 5V19C21 19.55 20.8042 20.0208 20.4125 20.4125C20.0208 20.8042 19.55 21 19 21H5ZM5 19H11V5H5V19Z"
        fill={isActive ? '#2E6276' : '#71767A'}
      />
      <rect
        x="13"
        y="5"
        width="6"
        height="14"
        fill={isActive ? '#2E6276' : '#71767A'}
      />
    </svg>
  );
};

const DashboardIcon = ({ isActive }: IconProps) => {
  return (
    <svg
      xmlns="http://www.w3.org/2000/svg"
      width="24"
      height="24"
      viewBox="0 0 24 24"
      fill="none"
    >
      <path
        d="M7 17H14V15H7V17ZM7 13H17V11H7V13ZM7 9H17V7H7V9ZM5 21C4.45 21 3.97917 20.8042 3.5875 20.4125C3.19583 20.0208 3 19.55 3 19V5C3 4.45 3.19583 3.97917 3.5875 3.5875C3.97917 3.19583 4.45 3 5 3H19C19.55 3 20.0208 3.19583 20.4125 3.5875C20.8042 3.97917 21 4.45 21 5V19C21 19.55 20.8042 20.0208 20.4125 20.4125C20.0208 20.8042 19.55 21 19 21H5ZM5 19H19V5H5V19Z"
        fill={isActive ? '#2E6276' : '#71767A'}
      />
    </svg>
  );
};<|MERGE_RESOLUTION|>--- conflicted
+++ resolved
@@ -1,11 +1,6 @@
 import { useState } from 'react';
 import ReactDiffViewer, { DiffMethod } from 'react-diff-viewer-continued';
-<<<<<<< HEAD
-import { FaColumns, FaAlignLeft } from 'react-icons/fa';
 import { IndependentTestUploadResponse } from '../../api/schemas';
-=======
-import { RefinedTestingDocument } from '../../api/schemas';
->>>>>>> 8a0f56d8
 import classNames from 'classnames';
 import { Button } from '../Button';
 
